/*
 * Copyright (c) 2010-2018. Axon Framework
 *
 * Licensed under the Apache License, Version 2.0 (the "License");
 * you may not use this file except in compliance with the License.
 * You may obtain a copy of the License at
 *
 *     http://www.apache.org/licenses/LICENSE-2.0
 *
 * Unless required by applicable law or agreed to in writing, software
 * distributed under the License is distributed on an "AS IS" BASIS,
 * WITHOUT WARRANTIES OR CONDITIONS OF ANY KIND, either express or implied.
 * See the License for the specific language governing permissions and
 * limitations under the License.
 */

package org.axonframework.modelling.command;

import org.axonframework.common.lock.Lock;
import org.axonframework.common.lock.LockFactory;
import org.axonframework.common.lock.PessimisticLockFactory;
import org.axonframework.eventhandling.EventBus;
import org.axonframework.eventhandling.EventMessage;
import org.axonframework.messaging.GenericMessage;
import org.axonframework.messaging.Message;
import org.axonframework.messaging.unitofwork.CurrentUnitOfWork;
import org.axonframework.messaging.unitofwork.DefaultUnitOfWork;
import org.axonframework.messaging.unitofwork.UnitOfWork;
import org.axonframework.modelling.command.inspection.AggregateModel;
import org.axonframework.modelling.command.inspection.AnnotatedAggregate;
import org.junit.jupiter.api.AfterEach;
import org.junit.jupiter.api.BeforeEach;
import org.junit.jupiter.api.Test;

import java.util.HashMap;
import java.util.Map;
import java.util.concurrent.Callable;

<<<<<<< HEAD
import static org.junit.Assert.*;
=======
import static org.junit.jupiter.api.Assertions.assertEquals;
import static org.junit.jupiter.api.Assertions.fail;
>>>>>>> 87bf79a8
import static org.mockito.Mockito.*;

/**
 * @author Allard Buijze
 */
class LockingRepositoryTest {

    private Repository<StubAggregate> testSubject;
    private EventBus mockEventBus;
    private LockFactory lockFactory;
    private Lock lock;
    private static final Message<?> MESSAGE = new GenericMessage<Object>("test");

    @BeforeEach
    void setUp() {
        mockEventBus = mock(EventBus.class);
        lockFactory = spy(PessimisticLockFactory.usingDefaults());
        when(lockFactory.obtainLock(anyString()))
                .thenAnswer(invocation -> lock = spy((Lock) invocation.callRealMethod()));
        testSubject = InMemoryLockingRepository.builder().lockFactory(lockFactory).eventStore(mockEventBus).build();
        testSubject = spy(testSubject);
        while (CurrentUnitOfWork.isStarted()) {
            CurrentUnitOfWork.get().rollback();
        }
    }

    @AfterEach
    void tearDown() {
        while (CurrentUnitOfWork.isStarted()) {
            CurrentUnitOfWork.get().rollback();
        }
    }

    @Test
    void testStoreNewAggregate() throws Exception {
        startAndGetUnitOfWork();
        StubAggregate aggregate = new StubAggregate();
        testSubject.newInstance(() -> aggregate).execute(StubAggregate::doSomething);
        CurrentUnitOfWork.commit();

        verify(lockFactory).obtainLock(aggregate.getIdentifier());
        verify(mockEventBus).publish(isA(EventMessage.class));
    }

    @Test
<<<<<<< HEAD
    public void testLoadOrCreateAggregate() throws Exception {
        startAndGetUnitOfWork();
        Aggregate<StubAggregate> createdAggregate = testSubject.loadOrCreate("newAggregate", StubAggregate::new);
        verify(lockFactory).obtainLock("newAggregate");

        Aggregate<StubAggregate> loadedAggregate = testSubject.loadOrCreate("newAggregate", StubAggregate::new);
        assertEquals(createdAggregate.identifier(), loadedAggregate.identifier());
        CurrentUnitOfWork.commit();
        verify(lock).release();
    }

    @Test
    public void testLoadAndStoreAggregate() throws Exception {
=======
    void testLoadAndStoreAggregate() throws Exception {
>>>>>>> 87bf79a8
        startAndGetUnitOfWork();
        StubAggregate aggregate = new StubAggregate();
        testSubject.newInstance(() -> aggregate).execute(StubAggregate::doSomething);
        verify(lockFactory).obtainLock(aggregate.getIdentifier());
        CurrentUnitOfWork.commit();
        verify(lock).release();
        reset(lockFactory);

        startAndGetUnitOfWork();
        Aggregate<StubAggregate> loadedAggregate = testSubject.load(aggregate.getIdentifier(), 0L);
        verify(lockFactory).obtainLock(aggregate.getIdentifier());

        loadedAggregate.execute(StubAggregate::doSomething);
        CurrentUnitOfWork.commit();

        verify(mockEventBus, times(2)).publish(any(EventMessage.class));
        verify(lock).release();
    }

    @Test
    void testLoadAndStoreAggregate_LockReleasedOnException() throws Exception {
        startAndGetUnitOfWork();
        StubAggregate aggregate = new StubAggregate();

        testSubject.newInstance(() -> aggregate).execute(StubAggregate::doSomething);
        verify(lockFactory).obtainLock(aggregate.getIdentifier());
        CurrentUnitOfWork.commit();
        verify(lock).release();
        reset(lockFactory);

        startAndGetUnitOfWork();
        testSubject.load(aggregate.getIdentifier(), 0L);
        verify(lockFactory).obtainLock(aggregate.getIdentifier());

        CurrentUnitOfWork.get().onPrepareCommit(u -> {
            throw new RuntimeException("Mock Exception");
        });
        try {
            CurrentUnitOfWork.commit();
            fail("Expected exception to be thrown");
        } catch (RuntimeException e) {
            assertEquals("Mock Exception", e.getMessage());
        }

        // make sure the lock is released
        verify(lock).release();
    }

    @Test
    void testLoadAndStoreAggregate_PessimisticLockReleasedOnException() throws Exception {
        lockFactory = spy(PessimisticLockFactory.usingDefaults());
        testSubject = InMemoryLockingRepository.builder().lockFactory(lockFactory).eventStore(mockEventBus).build();
        testSubject = spy(testSubject);

        // we do the same test, but with a pessimistic lock, which has a different way of "re-acquiring" a lost lock
        startAndGetUnitOfWork();
        StubAggregate aggregate = new StubAggregate();
        when(lockFactory.obtainLock(aggregate.getIdentifier()))
                .thenAnswer(invocation -> lock = spy((Lock) invocation.callRealMethod()));
        testSubject.newInstance(() -> aggregate).execute(StubAggregate::doSomething);
        verify(lockFactory).obtainLock(aggregate.getIdentifier());
        CurrentUnitOfWork.commit();
        verify(lock).release();
        reset(lockFactory);

        startAndGetUnitOfWork();
        testSubject.load(aggregate.getIdentifier(), 0L);
        verify(lockFactory).obtainLock(aggregate.getIdentifier());

        CurrentUnitOfWork.get().onPrepareCommit(u -> {
            throw new RuntimeException("Mock Exception");
        });

        try {
            CurrentUnitOfWork.commit();
            fail("Expected exception to be thrown");
        } catch (RuntimeException e) {
            assertEquals("Mock Exception", e.getMessage());
        }

        // make sure the lock is released
        verify(lock).release();
    }

    private UnitOfWork<?> startAndGetUnitOfWork() {
        UnitOfWork<?> uow = DefaultUnitOfWork.startAndGet(MESSAGE);
        return uow;
    }

    private static class InMemoryLockingRepository extends LockingRepository<StubAggregate, Aggregate<StubAggregate>> {

        private final EventBus eventBus;
        private final AggregateModel<StubAggregate> aggregateModel;
        private Map<Object, Aggregate<StubAggregate>> store = new HashMap<>();
        private int saveCount;

        private InMemoryLockingRepository(Builder builder) {
            super(builder);
            this.eventBus = builder.eventStore;
            this.aggregateModel = builder.buildAggregateModel();
        }

        public static Builder builder() {
            return new Builder();
        }

        @Override
        protected void doSaveWithLock(Aggregate<StubAggregate> aggregate) {
            store.put(aggregate.identifierAsString(), aggregate);
            saveCount++;
        }

        @Override
        protected void doDeleteWithLock(Aggregate<StubAggregate> aggregate) {
            store.remove(aggregate.identifierAsString());
            saveCount++;
        }

        @Override
        protected Aggregate<StubAggregate> doLoadWithLock(String aggregateIdentifier, Long expectedVersion) {
            if (!store.containsKey(aggregateIdentifier)) {
                throw new AggregateNotFoundException(aggregateIdentifier,
                                                     "Aggregate not found");
            }
            return store.get(aggregateIdentifier);
        }

        @Override
        protected Aggregate<StubAggregate> doCreateNewForLock(Callable<StubAggregate> factoryMethod) throws Exception {
            return AnnotatedAggregate.initialize(factoryMethod, aggregateModel, eventBus);
        }

        public int getSaveCount() {
            return saveCount;
        }

        public void resetSaveCount() {
            saveCount = 0;
        }

        private static class Builder extends LockingRepository.Builder<StubAggregate> {

            private EventBus eventStore;

            private Builder() {
                super(StubAggregate.class);
            }

            @Override
            public Builder lockFactory(LockFactory lockFactory) {
                super.lockFactory(lockFactory);
                return this;
            }

            public Builder eventStore(EventBus eventStore) {
                this.eventStore = eventStore;
                return this;
            }

            public InMemoryLockingRepository build() {
                return new InMemoryLockingRepository(this);
            }
        }
    }
}<|MERGE_RESOLUTION|>--- conflicted
+++ resolved
@@ -36,12 +36,7 @@
 import java.util.Map;
 import java.util.concurrent.Callable;
 
-<<<<<<< HEAD
 import static org.junit.Assert.*;
-=======
-import static org.junit.jupiter.api.Assertions.assertEquals;
-import static org.junit.jupiter.api.Assertions.fail;
->>>>>>> 87bf79a8
 import static org.mockito.Mockito.*;
 
 /**
@@ -87,7 +82,6 @@
     }
 
     @Test
-<<<<<<< HEAD
     public void testLoadOrCreateAggregate() throws Exception {
         startAndGetUnitOfWork();
         Aggregate<StubAggregate> createdAggregate = testSubject.loadOrCreate("newAggregate", StubAggregate::new);
@@ -100,10 +94,7 @@
     }
 
     @Test
-    public void testLoadAndStoreAggregate() throws Exception {
-=======
     void testLoadAndStoreAggregate() throws Exception {
->>>>>>> 87bf79a8
         startAndGetUnitOfWork();
         StubAggregate aggregate = new StubAggregate();
         testSubject.newInstance(() -> aggregate).execute(StubAggregate::doSomething);
