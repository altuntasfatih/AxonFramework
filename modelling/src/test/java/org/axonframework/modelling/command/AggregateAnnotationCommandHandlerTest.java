/*
 * Copyright (c) 2010-2018. Axon Framework
 *
 * Licensed under the Apache License, Version 2.0 (the "License");
 * you may not use this file except in compliance with the License.
 * You may obtain a copy of the License at
 *
 *    http://www.apache.org/licenses/LICENSE-2.0
 *
 * Unless required by applicable law or agreed to in writing, software
 * distributed under the License is distributed on an "AS IS" BASIS,
 * WITHOUT WARRANTIES OR CONDITIONS OF ANY KIND, either express or implied.
 * See the License for the specific language governing permissions and
 * limitations under the License.
 */

package org.axonframework.modelling.command;

import org.axonframework.commandhandling.CommandCallback;
import org.axonframework.commandhandling.CommandHandler;
import org.axonframework.commandhandling.CommandMessage;
import org.axonframework.commandhandling.CommandResultMessage;
import org.axonframework.commandhandling.SimpleCommandBus;
import org.axonframework.commandhandling.callbacks.LoggingCallback;
import org.axonframework.common.AxonConfigurationException;
import org.axonframework.common.IdentifierFactory;
import org.axonframework.common.Priority;
import org.axonframework.eventhandling.EventBus;
import org.axonframework.messaging.MessageHandler;
import org.axonframework.messaging.MetaData;
import org.axonframework.messaging.annotation.ClasspathParameterResolverFactory;
import org.axonframework.messaging.annotation.FixedValueParameterResolver;
import org.axonframework.messaging.annotation.MetaDataValue;
import org.axonframework.messaging.annotation.MultiParameterResolverFactory;
import org.axonframework.messaging.annotation.ParameterResolver;
import org.axonframework.messaging.annotation.ParameterResolverFactory;
import org.axonframework.messaging.unitofwork.UnitOfWork;
import org.axonframework.modelling.command.inspection.AggregateModel;
import org.axonframework.modelling.command.inspection.AnnotatedAggregate;
import org.axonframework.modelling.command.inspection.AnnotatedAggregateMetaModelFactory;
import org.axonframework.modelling.utils.StubDomainEvent;
import org.junit.jupiter.api.*;
import org.junit.jupiter.api.extension.ExtendWith;
import org.mockito.*;
import org.mockito.junit.jupiter.MockitoExtension;
import org.mockito.junit.jupiter.MockitoSettings;
import org.mockito.quality.Strictness;

import java.lang.reflect.Executable;
import java.lang.reflect.Parameter;
import java.util.ArrayList;
import java.util.Arrays;
import java.util.HashMap;
import java.util.HashSet;
import java.util.List;
import java.util.Map;
import java.util.Set;
import java.util.concurrent.Callable;

import static org.axonframework.commandhandling.GenericCommandMessage.asCommandMessage;
import static org.axonframework.modelling.command.AggregateLifecycle.apply;
import static org.junit.jupiter.api.Assertions.*;
import static org.mockito.Mockito.*;

/**
 * @author Allard Buijze
 * @author Nakul Mishra
 */
@SuppressWarnings({"unchecked"})
@ExtendWith({MockitoExtension.class})
@MockitoSettings(strictness = Strictness.LENIENT)
class AggregateAnnotationCommandHandlerTest {

    private AggregateAnnotationCommandHandler<StubCommandAnnotatedAggregate> testSubject;
    private SimpleCommandBus commandBus;
    private Repository<StubCommandAnnotatedAggregate> mockRepository;
    private AggregateModel<StubCommandAnnotatedAggregate> aggregateModel;

    @BeforeEach
    void setUp() throws Exception {
        commandBus = SimpleCommandBus.builder().build();
        commandBus = spy(commandBus);
        mockRepository = mock(Repository.class);
        when(mockRepository.newInstance(any())).thenAnswer(
                invocation -> AnnotatedAggregate.initialize(
                        (Callable<StubCommandAnnotatedAggregate>) invocation.getArguments()[0],
                        aggregateModel,
                        mock(EventBus.class)
                ));

        ParameterResolverFactory parameterResolverFactory = MultiParameterResolverFactory.ordered(
                ClasspathParameterResolverFactory.forClass(AggregateAnnotationCommandHandler.class),
                new CustomParameterResolverFactory());
        aggregateModel = AnnotatedAggregateMetaModelFactory.inspectAggregate(StubCommandAnnotatedAggregate.class,
                                                                             parameterResolverFactory);
        testSubject = AggregateAnnotationCommandHandler.<StubCommandAnnotatedAggregate>builder()
                .aggregateType(StubCommandAnnotatedAggregate.class)
                .parameterResolverFactory(parameterResolverFactory)
                .repository(mockRepository)
                .build();
        testSubject.subscribe(commandBus);
    }

    @Test
    void testAggregateConstructorThrowsException() {
        commandBus.dispatch(asCommandMessage(new FailingCreateCommand("id", "parameter")),
                            (CommandCallback<FailingCreateCommand, Object>) (commandMessage, commandResultMessage) -> {
                                if (commandResultMessage.isExceptional()) {
                                    assertEquals("parameter", commandResultMessage.exceptionResult().getMessage());
                                } else {
                                    fail("Expected exception");
                                }
                            });
    }

    @Test
    void testAggregateCommandHandlerThrowsException() {
        String aggregateIdentifier = "abc123";
        when(mockRepository.load(eq(aggregateIdentifier), any()))
                .thenAnswer(i -> createAggregate(aggregateIdentifier));
        commandBus.dispatch(asCommandMessage(new FailingUpdateCommand(aggregateIdentifier, "parameter")),
                            (CommandCallback<FailingUpdateCommand, Object>) (commandMessage, commandResultMessage) -> {
                                if (commandResultMessage.isExceptional()) {
                                    assertEquals("parameter", commandResultMessage.exceptionResult().getMessage());
                                } else {
                                    fail("Expected exception");
                                }
                            }
        );
    }

    @Test
    void testSupportedCommands() {
        Set<String> actual = testSubject.supportedCommandNames();
        Set<String> expected = new HashSet<>(Arrays.asList(
                CreateCommand.class.getName(),
                CreateOrUpdateCommand.class.getName(),
                CreateFactoryMethodCommand.class.getName(),
                UpdateCommandWithAnnotatedMethod.class.getName(),
                FailingCreateCommand.class.getName(),
                UpdateCommandWithAnnotatedMethodAndVersion.class.getName(),
                UpdateCommandWithAnnotatedField.class.getName(),
                UpdateCommandWithAnnotatedFieldAndVersion.class.getName(),
                UpdateCommandWithAnnotatedFieldAndIntegerVersion.class.getName(),
                FailingUpdateCommand.class.getName(),
                // declared in the entities
                UpdateNestedEntityStateCommand.class.getName(),
                UpdateEntityStateCommand.class.getName(),
                UpdateEntityFromCollectionStateCommand.class.getName(),
                UpdateEntityFromMapStateCommand.class.getName()));

        assertEquals(expected, actual);
    }

    @Test
    void testCommandHandlerSubscribesToCommands() {
        verify(commandBus).subscribe(eq(CreateCommand.class.getName()),
                                     any(MessageHandler.class));
        verify(commandBus).subscribe(eq(UpdateCommandWithAnnotatedMethod.class.getName()),
                                     any(MessageHandler.class));
    }

    @Test
    void testCommandHandlerCreatesAggregateInstance() throws Exception {

        final CommandCallback callback = spy(LoggingCallback.INSTANCE);
        final CommandMessage<Object> message = asCommandMessage(new CreateCommand("id", "Hi"));
        commandBus.dispatch(message, callback);
        verify(mockRepository).newInstance(any());
        // make sure the identifier was invoked in the callback
        ArgumentCaptor<CommandMessage<Object>> commandCaptor = ArgumentCaptor.forClass(CommandMessage.class);
        ArgumentCaptor<CommandResultMessage<String>> responseCaptor = ArgumentCaptor
                .forClass(CommandResultMessage.class);
        verify(callback).onResult(commandCaptor.capture(), responseCaptor.capture());
        assertEquals(message, commandCaptor.getValue());
        assertEquals("id", responseCaptor.getValue().getPayload());
    }

    @Test
    public void testCommandHandlerCreatesOrUpdatesAggregateInstance() throws Exception {

        final CommandCallback callback = spy(LoggingCallback.INSTANCE);
        final CommandMessage<Object> message = asCommandMessage(new CreateOrUpdateCommand("id", "Hi"));
        when(mockRepository.loadOrCreate(anyString(), any()))
                .thenReturn(createAggregate(new StubCommandAnnotatedAggregate()));
        commandBus.dispatch(message, callback);
        verify(mockRepository).loadOrCreate(anyString(), any());
        ArgumentCaptor<CommandMessage<Object>> commandCaptor = ArgumentCaptor.forClass(CommandMessage.class);
        ArgumentCaptor<CommandResultMessage<String>> responseCaptor = ArgumentCaptor
                .forClass(CommandResultMessage.class);
        verify(callback).onResult(commandCaptor.capture(), responseCaptor.capture());
        assertEquals(message, commandCaptor.getValue());
        assertEquals("Create or update works fine", responseCaptor.getValue().getPayload());
    }

    @Test
    void testCommandHandlerCreatesAggregateInstanceWithFactoryMethod() throws Exception {

        final CommandCallback callback = spy(LoggingCallback.INSTANCE);
        final CommandMessage<Object> message = asCommandMessage(new CreateFactoryMethodCommand("id", "Hi"));
        commandBus.dispatch(message, callback);
        verify(mockRepository).newInstance(any());
        // make sure the identifier was invoked in the callback
        ArgumentCaptor<CommandMessage<Object>> commandCaptor = ArgumentCaptor.forClass(CommandMessage.class);
        ArgumentCaptor<CommandResultMessage<String>> responseCaptor = ArgumentCaptor
                .forClass(CommandResultMessage.class);
        verify(callback).onResult(commandCaptor.capture(), responseCaptor.capture());
        assertEquals(message, commandCaptor.getValue());
        assertEquals("id", responseCaptor.getValue().getPayload());
    }

    @Test
    void testCommandHandlerUpdatesAggregateInstanceAnnotatedMethod() {
        String aggregateIdentifier = "abc123";
        when(mockRepository.load(any(String.class), any()))
                .thenAnswer(i -> createAggregate(aggregateIdentifier));
        commandBus.dispatch(asCommandMessage(new UpdateCommandWithAnnotatedMethod("abc123")),
                            (commandMessage, commandResultMessage) -> {
                                if (commandResultMessage.isExceptional()) {
                                    commandResultMessage.optionalExceptionResult()
                                                        .ifPresent(Throwable::printStackTrace);
                                    fail("Did not expect exception");
                                }
                                assertEquals("Method works fine", commandResultMessage.getPayload());
                            }
        );

        verify(mockRepository).load(aggregateIdentifier, null);
    }

    @Test
    void testCommandHandlerUpdatesAggregateInstanceWithCorrectVersionAnnotatedMethod() {
        String aggregateIdentifier = "abc123";
        when(mockRepository.load(any(String.class), anyLong()))
                .thenAnswer(i -> createAggregate(aggregateIdentifier));
        commandBus.dispatch(asCommandMessage(
                new UpdateCommandWithAnnotatedMethodAndVersion("abc123", 12L)),
                            (commandMessage, commandResultMessage) -> {
                                if (commandResultMessage.isExceptional()) {
                                    commandResultMessage.optionalExceptionResult()
                                                        .ifPresent(Throwable::printStackTrace);
                                    fail("Did not expect exception");
                                }
                                assertEquals("Method with version works fine", commandResultMessage.getPayload());
                            }
        );

        verify(mockRepository).load(aggregateIdentifier, 12L);
    }

    AnnotatedAggregate<StubCommandAnnotatedAggregate> createAggregate(String aggregateIdentifier) {
        return AnnotatedAggregate.initialize(new StubCommandAnnotatedAggregate(aggregateIdentifier),
                                             aggregateModel, null);
    }

    AnnotatedAggregate<StubCommandAnnotatedAggregate> createAggregate(StubCommandAnnotatedAggregate root) {
        return AnnotatedAggregate.initialize(root, aggregateModel, null);
    }

    @Test
    void testCommandHandlerUpdatesAggregateInstanceWithNullVersionAnnotatedMethod() {
        String aggregateIdentifier = "abc123";
        when(mockRepository.load(any(String.class), any()))
                .thenAnswer(i -> createAggregate(aggregateIdentifier));
        commandBus.dispatch(asCommandMessage(
                new UpdateCommandWithAnnotatedMethodAndVersion("abc123", null)),
                            (commandMessage, commandResultMessage) -> {
                                if (commandResultMessage.isExceptional()) {
                                    commandResultMessage.optionalExceptionResult()
                                                        .ifPresent(Throwable::printStackTrace);
                                    fail("Did not expect exception");
                                }
                                assertEquals("Method with version works fine", commandResultMessage.getPayload());
                            }
        );

        verify(mockRepository).load(aggregateIdentifier, null);
    }

    @Test
    void testCommandHandlerUpdatesAggregateInstanceAnnotatedField() {
        String aggregateIdentifier = "abc123";
        when(mockRepository.load(any(String.class), any()))
                .thenAnswer(i -> createAggregate(aggregateIdentifier));
        commandBus.dispatch(asCommandMessage(new UpdateCommandWithAnnotatedField("abc123")),
                            (commandMessage, commandResultMessage) -> {
                                if (commandResultMessage.isExceptional()) {
                                    commandResultMessage.optionalExceptionResult()
                                                        .ifPresent(Throwable::printStackTrace);
                                    fail("Did not expect exception");
                                }
                                assertEquals("Field works fine", commandResultMessage.getPayload());
                            }
        );

        verify(mockRepository).load(aggregateIdentifier, null);
    }

    @Test
    void testCommandHandlerUpdatesAggregateInstanceWithCorrectVersionAnnotatedField() {
        String aggregateIdentifier = "abc123";
        when(mockRepository.load(any(String.class), anyLong()))
                .thenAnswer(i -> createAggregate(aggregateIdentifier));
        commandBus.dispatch(asCommandMessage(
                new UpdateCommandWithAnnotatedFieldAndVersion("abc123", 321L)),
                            (commandMessage, commandResultMessage) -> {
                                if (commandResultMessage.isExceptional()) {
                                    commandResultMessage.optionalExceptionResult()
                                                        .ifPresent(Throwable::printStackTrace);
                                    fail("Did not expect exception");
                                }
                                assertEquals("Field with version works fine", commandResultMessage.getPayload());
                            }
        );

        verify(mockRepository).load(aggregateIdentifier, 321L);
    }

    @Test
    void testCommandHandlerUpdatesAggregateInstanceWithCorrectVersionAnnotatedIntegerField() {
        String aggregateIdentifier = "abc123";
        when(mockRepository.load(any(String.class), anyLong()))
                .thenAnswer(i -> createAggregate(aggregateIdentifier));
        commandBus.dispatch(asCommandMessage(
                new UpdateCommandWithAnnotatedFieldAndIntegerVersion("abc123", 321)),
                            (commandMessage, commandResultMessage) -> {
                                if (commandResultMessage.isExceptional()) {
                                    commandResultMessage.optionalExceptionResult()
                                                        .ifPresent(Throwable::printStackTrace);
                                    fail("Did not expect exception");
                                }
                                assertEquals("Field with integer version works fine",
                                             commandResultMessage.getPayload());
                            }
        );

        verify(mockRepository).load(aggregateIdentifier, 321L);
    }

    @Test
    void testCommandForEntityRejectedWhenNoInstanceIsAvailable() {
        String aggregateIdentifier = "abc123";
        when(mockRepository.load(any(String.class), any()))
                .thenAnswer(i -> createAggregate(aggregateIdentifier));
        commandBus.dispatch(asCommandMessage(
                new UpdateEntityStateCommand("abc123")),
                            new CommandCallback<Object, Object>() {
                                @Override
                                public void onResult(CommandMessage<?> commandMessage,
                                                     CommandResultMessage<?> commandResultMessage) {
                                    if (commandResultMessage.isExceptional()) {
                                        Throwable cause = commandResultMessage.exceptionResult();
                                        if (!cause.getMessage().contains("entity")) {
                                            fail("Got an exception, but not the right one.");
                                        }
                                    } else {
                                        fail("Expected an exception, as the entity was not initialized");
                                    }
                                }
                            }
        );

        verify(mockRepository).load(aggregateIdentifier, null);
    }

    @Test
    void testCommandHandledByEntity() {
        String aggregateIdentifier = "abc123";
        final StubCommandAnnotatedAggregate aggregate = new StubCommandAnnotatedAggregate(aggregateIdentifier);
        aggregate.initializeEntity("1");
        when(mockRepository.load(any(String.class), any())).thenAnswer(i -> createAggregate(aggregate));
        commandBus.dispatch(asCommandMessage(
                new UpdateEntityStateCommand("abc123")),
                            (commandMessage, commandResultMessage) -> {
                                if (commandResultMessage.isExceptional()) {
                                    commandResultMessage.optionalExceptionResult()
                                                        .ifPresent(Throwable::printStackTrace);
                                    fail("Did not expect exception");
                                }
                                assertEquals("entity command handled just fine",
                                             commandResultMessage.getPayload());
                            }
        );

        verify(mockRepository).load(aggregateIdentifier, null);
    }

    @Test
    void testCommandHandledByEntityFromCollection() {
        String aggregateIdentifier = "abc123";
        final StubCommandAnnotatedAggregate root = new StubCommandAnnotatedAggregate(aggregateIdentifier);
        root.initializeEntity("1");
        root.initializeEntity("2");
        root.initializeEntity("3");
        when(mockRepository.load(any(String.class), any())).thenAnswer(i -> createAggregate(root));
        commandBus.dispatch(asCommandMessage(
                new UpdateEntityFromCollectionStateCommand("abc123", "2")),
                            (commandMessage, commandResultMessage) -> {
                                if (commandResultMessage.isExceptional()) {
                                    commandResultMessage.optionalExceptionResult()
                                                        .ifPresent(Throwable::printStackTrace);
                                    fail("Did not expect exception");
                                }
                                assertEquals("handled by 2", commandResultMessage.getPayload());
                            }
        );

        verify(mockRepository).load(aggregateIdentifier, null);
    }

    @Test
    void testCommandHandledByEntityFromCollectionNoEntityAvailable() {
        String aggregateIdentifier = "abc123";
        final StubCommandAnnotatedAggregate root = new StubCommandAnnotatedAggregate(aggregateIdentifier);
        root.initializeEntity("1");
        when(mockRepository.load(any(String.class), any())).thenAnswer(i -> createAggregate(root));
        commandBus.dispatch(asCommandMessage(
                new UpdateEntityFromCollectionStateCommand("abc123", "2")),
                            (commandMessage, commandResultMessage) -> {
                                if (commandResultMessage.isExceptional()) {
                                    Throwable cause = commandResultMessage.exceptionResult();
                                    assertTrue(cause instanceof AggregateEntityNotFoundException);
                                } else {
                                    fail("Expected exception");
                                }
                            }
        );

        verify(mockRepository).load(aggregateIdentifier, null);
    }

    @Test
    void testCommandHandledByEntityFromCollectionNullIdInCommand() {
        String aggregateIdentifier = "abc123";
        final StubCommandAnnotatedAggregate root = new StubCommandAnnotatedAggregate(aggregateIdentifier);
        root.initializeEntity("1");
        when(mockRepository.load(any(String.class), any())).thenAnswer(i -> createAggregate(root));
        commandBus.dispatch(asCommandMessage(
                new UpdateEntityFromCollectionStateCommand("abc123", null)),
                            (commandMessage, commandResultMessage) -> {
                                if (commandResultMessage.isExceptional()) {
                                    Throwable cause = commandResultMessage.exceptionResult();
                                    assertTrue(cause instanceof AggregateEntityNotFoundException);
                                } else {
                                    fail("Expected exception");
                                }
                            }
        );

        verify(mockRepository).load(aggregateIdentifier, null);
    }

    @Test
    void testCommandHandledByNestedEntity() {
        String aggregateIdentifier = "abc123";
        final StubCommandAnnotatedAggregate root = new StubCommandAnnotatedAggregate(aggregateIdentifier);
        root.initializeEntity("1");
        root.initializeEntity("2");
        when(mockRepository.load(any(String.class), any())).thenAnswer(i -> createAggregate(root));
        commandBus.dispatch(asCommandMessage(new UpdateNestedEntityStateCommand("abc123")),
                            (commandMessage, commandResultMessage) -> {
                                if (commandResultMessage.isExceptional()) {
                                    commandResultMessage.optionalExceptionResult()
                                                        .ifPresent(Throwable::printStackTrace);
                                    fail("Did not expect exception");
                                }
                                assertEquals("nested entity command handled just fine",
                                             commandResultMessage.getPayload());
                            }
        );

        verify(mockRepository).load(aggregateIdentifier, null);
    }

    @Test
    void testAnnotatedCollectionFieldMustContainGenericParameterWhenTypeIsNotExplicitlyDefined(
            @Mock Repository<CollectionFieldWithoutGenerics> mockRepo) {
        AggregateAnnotationCommandHandler.Builder<CollectionFieldWithoutGenerics> repoBuilder = AggregateAnnotationCommandHandler.<CollectionFieldWithoutGenerics>builder()
                .aggregateType(CollectionFieldWithoutGenerics.class)
                .repository(mockRepo);

        assertThrows(AxonConfigurationException.class, repoBuilder::build);
    }

    @Test
    void testCommandHandledByEntityFromMap() {
        String aggregateIdentifier = "abc123";
        final StubCommandAnnotatedAggregate root = new StubCommandAnnotatedAggregate(aggregateIdentifier);
        root.initializeEntity("1");
        root.initializeEntity("2");
        root.initializeEntity("3");
        when(mockRepository.load(any(String.class), any())).thenAnswer(i -> createAggregate(root));
        commandBus.dispatch(asCommandMessage(
                new UpdateEntityFromMapStateCommand("abc123", "2")),
                            (commandMessage, commandResultMessage) -> {
                                if (commandResultMessage.isExceptional()) {
                                    commandResultMessage.optionalExceptionResult()
                                                        .ifPresent(Throwable::printStackTrace);
                                    fail("Did not expect exception");
                                }
                                assertEquals("handled by 2", commandResultMessage.getPayload());
                            }
        );

        verify(mockRepository).load(aggregateIdentifier, null);
    }

    @Test
    void testCommandHandledByEntityFromMapNoEntityAvailable() {
        String aggregateIdentifier = "abc123";
        final StubCommandAnnotatedAggregate root = new StubCommandAnnotatedAggregate(aggregateIdentifier);
        root.initializeEntity("1");
        when(mockRepository.load(any(String.class), any())).thenAnswer(i -> createAggregate(root));
        commandBus.dispatch(asCommandMessage(
                new UpdateEntityFromMapStateCommand("abc123", "2")),
                            (commandMessage, commandResultMessage) -> {
                                if (commandResultMessage.isExceptional()) {
                                    Throwable cause = commandResultMessage.exceptionResult();
                                    assertTrue(cause instanceof AggregateEntityNotFoundException);
                                } else {
                                    fail("Expected exception");
                                }
                            }
        );

        verify(mockRepository).load(aggregateIdentifier, null);
    }

    @Test
    void testCommandHandledByEntityFromMapNullIdInCommand() {
        String aggregateIdentifier = "abc123";
        final StubCommandAnnotatedAggregate root = new StubCommandAnnotatedAggregate(aggregateIdentifier);
        root.initializeEntity("1");
        when(mockRepository.load(anyString(), any())).thenAnswer(i -> createAggregate(root));
        commandBus.dispatch(asCommandMessage(new UpdateEntityFromMapStateCommand("abc123", null)),
                            (commandMessage, commandResultMessage) -> {
                                if (commandResultMessage.isExceptional()) {
                                    Throwable cause = commandResultMessage.exceptionResult();
                                    assertTrue(cause instanceof AggregateEntityNotFoundException);
                                } else {
                                    fail("Expected exception");
                                }
                            }
        );

        verify(mockRepository).load(aggregateIdentifier, null);
    }

    private abstract static class AbstractStubCommandAnnotatedAggregate {

        @AggregateIdentifier(routingKey = "aggregateIdentifier")
        private String identifier;

        AbstractStubCommandAnnotatedAggregate(String identifier) {
            this.identifier = identifier;
        }

        public AbstractStubCommandAnnotatedAggregate() {
        }

        public String getIdentifier() {
            return identifier;
        }

        public void setIdentifier(String identifier) {
            this.identifier = identifier;
        }

        @CommandHandler
        public abstract String handleUpdate(UpdateCommandWithAnnotatedMethod updateCommand);
    }

    @SuppressWarnings("unused")
    private static class StubCommandAnnotatedAggregate extends AbstractStubCommandAnnotatedAggregate {

        @AggregateMember
        private StubCommandAnnotatedEntity entity;

        @AggregateMember(type = StubCommandAnnotatedCollectionEntity.class)
        private List<Object> entities;

        @AggregateMember(type = StubCommandAnnotatedMapEntity.class)
        private Map<String, StubCommandAnnotatedMapEntity> entityMap;

        @CommandHandler
        public StubCommandAnnotatedAggregate(CreateCommand createCommand, MetaData metaData,
                                             UnitOfWork<CommandMessage<?>> unitOfWork,
                                             @MetaDataValue("notExist") String value) {
            super(createCommand.getId());
            assertNotNull(metaData);
            assertNotNull(unitOfWork);
            assertNull(value);
            apply(new StubDomainEvent());
        }


        @CommandHandler
        public static StubCommandAnnotatedAggregate createStubCommandAnnotatedAggregate(
                CreateFactoryMethodCommand createFactoryMethodCommand) {
            return new StubCommandAnnotatedAggregate(createFactoryMethodCommand.getId());
        }

        @CommandHandler
        public StubCommandAnnotatedAggregate(FailingCreateCommand createCommand) {
            super(IdentifierFactory.getInstance().generateIdentifier());
            throw new RuntimeException(createCommand.getParameter());
        }

<<<<<<< HEAD
        public StubCommandAnnotatedAggregate() {
            super();
        }

        public StubCommandAnnotatedAggregate(String aggregateIdentifier) {
=======
        StubCommandAnnotatedAggregate(String aggregateIdentifier) {
>>>>>>> 87bf79a8
            super(aggregateIdentifier);
        }

        @CommandHandler
        @CreationPolicy(AggregateCreationPolicy.CREATE_IF_MISSING)
        public String handleCreateOrUpdate(CreateOrUpdateCommand createOrUpdateCommand) {
            this.setIdentifier(createOrUpdateCommand.id);
            return "Create or update works fine";
        }

        @Override
        public String handleUpdate(UpdateCommandWithAnnotatedMethod updateCommand) {
            return "Method works fine";
        }

        @CommandHandler
        public String handleUpdate(UpdateCommandWithAnnotatedMethodAndVersion updateCommand) {
            return "Method with version works fine";
        }

        @CommandHandler
        public String handleUpdate(UpdateCommandWithAnnotatedField updateCommand) {
            return "Field works fine";
        }

        @CommandHandler
        public String handleUpdate(UpdateCommandWithAnnotatedFieldAndVersion updateCommand) {
            return "Field with version works fine";
        }

        @CommandHandler
        public String handleUpdate(UpdateCommandWithAnnotatedFieldAndIntegerVersion updateCommand) {
            return "Field with integer version works fine";
        }

        @CommandHandler
        public void handleFailingUpdate(FailingUpdateCommand updateCommand) {
            throw new RuntimeException(updateCommand.getMessage());
        }

        void initializeEntity(String id) {
            if (this.entity == null) {
                this.entity = new StubCommandAnnotatedEntity();
            } else {
                this.entity.initializeEntity();
            }
            if (this.entities == null) {
                this.entities = new ArrayList<>();
            }
            this.entities.add(new StubCommandAnnotatedCollectionEntity(id));
            if (this.entityMap == null) {
                this.entityMap = new HashMap<>();
            }
            this.entityMap.put(id, new StubCommandAnnotatedMapEntity(id));
        }
    }

    private static class CollectionFieldWithoutGenerics extends StubCommandAnnotatedAggregate {

        @AggregateMember
        private List wrongField;

        public CollectionFieldWithoutGenerics(String aggregateIdentifier) {
            super(aggregateIdentifier);
        }
    }

    private static class StubCommandAnnotatedEntity {

        @AggregateMember
        private StubNestedCommandAnnotatedEntity entity;

        @CommandHandler
        public String handle(UpdateEntityStateCommand command) {
            return "entity command handled just fine";
        }

        void initializeEntity() {
            this.entity = new StubNestedCommandAnnotatedEntity();
        }
    }

    private static class StubCommandAnnotatedCollectionEntity {

        @EntityId
        private String id;

        private StubCommandAnnotatedCollectionEntity(String id) {
            this.id = id;
        }

        @CommandHandler(routingKey = "entityId")
        public String handle(UpdateEntityFromCollectionStateCommand command) {
            return "handled by " + getId();
        }

        public String getId() {
            return id;
        }
    }

    private static class StubNestedCommandAnnotatedEntity {

        @CommandHandler
        public String handle(UpdateNestedEntityStateCommand command) {
            return "nested entity command handled just fine";
        }
    }

    private static class StubCommandAnnotatedMapEntity {

        @EntityId(routingKey = "entityId")
        private String id;

        private StubCommandAnnotatedMapEntity(String id) {
            this.id = id;
        }

        @CommandHandler
        public String handle(UpdateEntityFromMapStateCommand command) {
            return "handled by " + getId();
        }

        private String getId() {
            return id;
        }
    }

    private static class UpdateNestedEntityStateCommand {

        @TargetAggregateIdentifier
        private final String aggregateId;

        private UpdateNestedEntityStateCommand(String aggregateId) {
            this.aggregateId = aggregateId;
        }
    }

    private static class CreateCommand {

        private final String id;

        private String parameter;

        private CreateCommand(String id, String parameter) {
            this.id = id;
            this.parameter = parameter;
        }

        public String getParameter() {
            return parameter;
        }

        public String getId() {
            return id;
        }
    }

    private static class CreateOrUpdateCommand {

        @TargetAggregateIdentifier
        private final String id;

        private String parameter;

        private CreateOrUpdateCommand(String id, String parameter) {
            this.id = id;
            this.parameter = parameter;
        }

        public String getParameter() {
            return parameter;
        }

        public String getId() {
            return id;
        }
    }


    private static class CreateFactoryMethodCommand {

        private final String id;

        private String parameter;

        private CreateFactoryMethodCommand(String id, String parameter) {
            this.id = id;
            this.parameter = parameter;
        }

        public String getParameter() {
            return parameter;
        }

        public String getId() {
            return id;
        }
    }


    private static class FailingCreateCommand extends CreateCommand {

        private FailingCreateCommand(String id, String parameter) {
            super(id, parameter);
        }
    }

    private static class UpdateCommandWithAnnotatedMethod {

        private String aggregateIdentifier;

        private UpdateCommandWithAnnotatedMethod(String aggregateIdentifier) {
            this.aggregateIdentifier = aggregateIdentifier;
        }

        @TargetAggregateIdentifier
        public String getAggregateIdentifier() {
            return aggregateIdentifier;
        }
    }

    private static class FailingUpdateCommand extends UpdateCommandWithAnnotatedField {

        private final String message;

        private FailingUpdateCommand(String aggregateIdentifier, String message) {
            super(aggregateIdentifier);
            this.message = message;
        }

        public String getMessage() {
            return message;
        }
    }

    private static class UpdateCommandWithAnnotatedMethodAndVersion {

        private final String aggregateIdentifier;

        private final Long expectedVersion;

        private UpdateCommandWithAnnotatedMethodAndVersion(String aggregateIdentifier, Long expectedVersion) {
            this.aggregateIdentifier = aggregateIdentifier;
            this.expectedVersion = expectedVersion;
        }

        @TargetAggregateIdentifier
        public String getAggregateIdentifier() {
            return aggregateIdentifier;
        }

        @TargetAggregateVersion
        public Long getExpectedVersion() {
            return expectedVersion;
        }
    }

    private static class UpdateCommandWithAnnotatedField {

        @TargetAggregateIdentifier
        private final String aggregateIdentifier;

        private UpdateCommandWithAnnotatedField(String aggregateIdentifier) {
            this.aggregateIdentifier = aggregateIdentifier;
        }

        public String getAggregateIdentifier() {
            return aggregateIdentifier;
        }
    }

    private static class UpdateCommandWithAnnotatedFieldAndVersion {

        @TargetAggregateIdentifier
        private final String aggregateIdentifier;

        @TargetAggregateVersion
        private final Long expectedVersion;

        private UpdateCommandWithAnnotatedFieldAndVersion(String aggregateIdentifier, Long expectedVersion) {
            this.aggregateIdentifier = aggregateIdentifier;
            this.expectedVersion = expectedVersion;
        }
    }

    private static class UpdateCommandWithAnnotatedFieldAndIntegerVersion {

        @TargetAggregateIdentifier
        private final String aggregateIdentifier;

        @TargetAggregateVersion
        private final int expectedVersion;

        private UpdateCommandWithAnnotatedFieldAndIntegerVersion(String aggregateIdentifier, int expectedVersion) {
            this.aggregateIdentifier = aggregateIdentifier;
            this.expectedVersion = expectedVersion;
        }
    }

    private static class UpdateEntityStateCommand {

        @TargetAggregateIdentifier
        private final String aggregateIdentifier;

        private UpdateEntityStateCommand(String aggregateIdentifier) {
            this.aggregateIdentifier = aggregateIdentifier;
        }
    }

    private static class UpdateEntityFromMapStateCommand {

        @TargetAggregateIdentifier
        private final String aggregateId;

        private final String entityKey;

        private UpdateEntityFromMapStateCommand(String aggregateId, String entityId) {
            this.aggregateId = aggregateId;
            this.entityKey = entityId;
        }

        public String getEntityId() {
            return entityKey;
        }
    }

    @Priority(Priority.LAST)
    private static class CustomParameterResolverFactory implements ParameterResolverFactory {

        @Override
        public ParameterResolver createInstance(Executable member, Parameter[] params, int index) {
            if (String.class.equals(params[index].getType())) {
                return new FixedValueParameterResolver<>("It works");
            }
            return null;
        }
    }

    private class UpdateEntityFromCollectionStateCommand {

        @TargetAggregateIdentifier
        private final String aggregateId;

        private final String entityId;

        UpdateEntityFromCollectionStateCommand(String aggregateId,
                                               String entityId) {
            this.aggregateId = aggregateId;
            this.entityId = entityId;
        }

        public String getAggregateId() {
            return aggregateId;
        }

        public String getEntityId() {
            return entityId;
        }
    }
}<|MERGE_RESOLUTION|>--- conflicted
+++ resolved
@@ -606,15 +606,11 @@
             throw new RuntimeException(createCommand.getParameter());
         }
 
-<<<<<<< HEAD
         public StubCommandAnnotatedAggregate() {
             super();
         }
 
         public StubCommandAnnotatedAggregate(String aggregateIdentifier) {
-=======
-        StubCommandAnnotatedAggregate(String aggregateIdentifier) {
->>>>>>> 87bf79a8
             super(aggregateIdentifier);
         }
 
