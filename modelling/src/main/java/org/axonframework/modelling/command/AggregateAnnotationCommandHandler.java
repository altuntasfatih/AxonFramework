--- conflicted
+++ resolved
@@ -43,11 +43,7 @@
 import java.util.Objects;
 import java.util.Optional;
 import java.util.Set;
-<<<<<<< HEAD
-=======
-import java.util.concurrent.Callable;
 import java.util.concurrent.atomic.AtomicReference;
->>>>>>> 3ab494c8
 import java.util.stream.Collectors;
 
 import static org.axonframework.common.BuilderUtils.assertNonNull;
@@ -73,11 +69,8 @@
     private final CommandTargetResolver commandTargetResolver;
     private final List<MessageHandler<CommandMessage<?>>> handlers;
     private final Set<String> supportedCommandNames;
-<<<<<<< HEAD
+    private final Map<String, Set<MessageHandler<CommandMessage<?>>>> supportedCommandsByName;
     private final CreationPolicyAggregateFactory<T> creationPolicyAggregateFactory;
-=======
-    private final Map<String, Set<MessageHandler<CommandMessage<?>>>> supportedCommandsByName;
->>>>>>> 3ab494c8
 
     /**
      * Instantiate a Builder to be able to create a {@link AggregateAnnotationCommandHandler}.
@@ -114,7 +107,7 @@
         this.repository = builder.repository;
         this.commandTargetResolver = builder.commandTargetResolver;
         this.supportedCommandNames = new HashSet<>();
-<<<<<<< HEAD
+        this.supportedCommandsByName = new HashMap<>();
         AggregateModel<T> aggregateModel = builder.buildAggregateModel();
         this.creationPolicyAggregateFactory = initializeAggregateFactory(aggregateModel, builder.creationPolicyAggregateFactory);
         this.handlers = initializeHandlers(aggregateModel);
@@ -126,10 +119,6 @@
             return configuredAggregateFactory;
         }
         return new NoArgumentConstructorCreationPolicyAggregateFactory<T>(aggregateModel.entityClass());
-=======
-        this.supportedCommandsByName = new HashMap<>();
-        this.handlers = initializeHandlers(builder.buildAggregateModel());
->>>>>>> 3ab494c8
     }
 
     /**
@@ -183,25 +172,14 @@
             } else {
                 switch (policy.orElse(NEVER)) {
                     case ALWAYS:
-<<<<<<< HEAD
-                        handlersFound.add(new AlwaysCreateAggregateCommandHandler(
+                        messageHandler = new AlwaysCreateAggregateCommandHandler(
                                 handler, creationPolicyAggregateFactory
-                        ));
-                        break;
-                    case CREATE_IF_MISSING:
-                        handlersFound.add(new AggregateCreateOrUpdateCommandHandler(
-                                handler, creationPolicyAggregateFactory
-                        ));
-=======
-                        messageHandler = new AlwaysCreateAggregateCommandHandler(
-                                handler, aggregateModel.entityClass()::newInstance
                         );
                         break;
                     case CREATE_IF_MISSING:
                         messageHandler = new AggregateCreateOrUpdateCommandHandler(
-                                handler, aggregateModel.entityClass()::newInstance
+                                handler, creationPolicyAggregateFactory
                         );
->>>>>>> 3ab494c8
                         break;
                     case NEVER:
                         messageHandler = new AggregateCommandHandler(handler);
@@ -461,17 +439,12 @@
 
         @Override
         public Object handle(CommandMessage<?> command) throws Exception {
-<<<<<<< HEAD
+            AtomicReference<Object> response = new AtomicReference<>();
+            AtomicReference<Exception> exceptionDuringInit = new AtomicReference<>();
             VersionedAggregateIdentifier commandMessageVersionedId = commandTargetResolver.resolveTarget(command);
             Object commandMessageAggregateId = commandMessageVersionedId.getIdentifierValue();
-            Aggregate<T> aggregate = repository.newInstance(() -> factoryMethod.create(commandMessageAggregateId));
-            Object response = aggregate.handle(command);
-            return handlerHasVoidReturnType() ? resolveReturnValue(command, aggregate) : response;
-=======
-            AtomicReference<Object> response = new AtomicReference<>();
-            AtomicReference<Exception> exceptionDuringInit = new AtomicReference<>();
-
-            Aggregate<T> aggregate = repository.newInstance(factoryMethod, agg -> {
+
+            Aggregate<T> aggregate = repository.newInstance(() -> factoryMethod.create(commandMessageAggregateId), agg -> {
                 try {
                     response.set(agg.handle(command));
                 } catch (Exception e) {
@@ -484,7 +457,6 @@
             }
 
             return handlerHasVoidReturnType() ? resolveReturnValue(command, aggregate) : response.get();
->>>>>>> 3ab494c8
         }
 
         public boolean handlerHasVoidReturnType() {
@@ -517,22 +489,9 @@
             Object commandMessageAggregateId = commandMessageVersionedId.getIdentifierValue();
             String commandMessageStringAggregateId = commandMessageVersionedId.getIdentifier();
 
-<<<<<<< HEAD
             Aggregate<T> instance = repository.loadOrCreate(commandMessageStringAggregateId,
                                                             () -> factoryMethod.create(commandMessageAggregateId));
-            Object commandResult = instance.handle(command);
-            Object aggregateId = instance.identifier();
-
-            assertThat(
-                    aggregateId,
-                    id -> id != null && id.toString() != null && id.toString().equals(commandMessageAggregateId.toString()),
-                    "Identifier must be set after handling the message"
-            );
-            return commandResult;
-=======
-            Aggregate<T> instance = repository.loadOrCreate(commandMessageAggregateId, factoryMethod);
             return instance.handle(command);
->>>>>>> 3ab494c8
         }
 
         @Override
