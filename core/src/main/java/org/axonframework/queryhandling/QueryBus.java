/*
 * Copyright (c) 2010-2017. Axon Framework
 *
 * Licensed under the Apache License, Version 2.0 (the "License");
 * you may not use this file except in compliance with the License.
 * You may obtain a copy of the License at
 *
 *     http://www.apache.org/licenses/LICENSE-2.0
 *
 * Unless required by applicable law or agreed to in writing, software
 * distributed under the License is distributed on an "AS IS" BASIS,
 * WITHOUT WARRANTIES OR CONDITIONS OF ANY KIND, either express or implied.
 * See the License for the specific language governing permissions and
 * limitations under the License.
 */
package org.axonframework.queryhandling;

import org.axonframework.common.Registration;
import org.axonframework.messaging.MessageHandler;

import java.lang.reflect.Type;
import java.util.concurrent.CompletableFuture;
import java.util.concurrent.TimeUnit;
import java.util.function.Consumer;
import java.util.stream.Stream;

/**
 * The mechanism that dispatches Query objects to their appropriate QueryHandlers. QueryHandlers can subscribe and
 * un-subscribe to specific queries (identified by their {@link QueryMessage#getQueryName()} and
 * {@link QueryMessage#getResponseType()} on the query bus. There may be multiple handlers for each combination of
 * queryName/responseName.
 *
 * @author Marc Gathier
 * @author Allard Buijze
 * @since 3.1
 */
public interface QueryBus {

    /**
     * Subscribe the given {@code handler} to queries with the given {@code queryName} and {@code responseName}.
     * Multiple handlers may subscribe to the same combination of queryName/responseName.
     *
     * @param queryName    the name of the query request to subscribe
     * @param responseType the type of response the subscribed component answers with
     * @param handler      a handler that implements the query
     * @return a handle to un-subscribe the query handler
     */
    <R> Registration subscribe(String queryName, Type responseType, MessageHandler<? super QueryMessage<?, R>> handler);

    /**
     * Dispatch the given {@code query} to a single QueryHandler subscribed to the given {@code query}'s queryName
     * and responseType. This method returns all values returned by the Query Handler as a Collection. This may or may
     * not be the exact collection as defined in the Query Handler.
     * <p>
     * If the Query Handler defines a single return object (i.e. not a collection or array), that object is returned
     * as the sole entry in a singleton collection.
     * <p>
     * When no handlers are available that can answer the given {@code query}, the returned CompletableFuture will be
     * completed with a {@link NoHandlerForQueryException}.
     *
     * @param query the query
     * @param <Q>   the payload type of the query
     * @param <R>   the response type of the query
     * @return a CompletableFuture that resolves when the response is available
     */
    <Q, R> CompletableFuture<QueryResponseMessage<R>> query(QueryMessage<Q, R> query);

    /**
     * Dispatch the given {@code query} to all QueryHandlers subscribed to the given {@code query}'s queryName/responseName.
     * Returns a stream of results which blocks until all handlers have processed the request or when the timeout occurs.
     * <p>
     * If no handlers are available to provide a result, or when all available handlers throw an exception while
     * attempting to do so, the returned Stream is empty.
     * <p>
     * Note that any terminal operation (such as {@link Stream#forEach(Consumer)}) on the Stream may cause it to
     * block until the {@code timeout} has expired, awaiting additional data to include in the stream.
     *
     * @param query   the query
     * @param timeout time to wait for results
     * @param unit    unit for the timeout
     * @param <Q>     the payload type of the query
     * @param <R>     the response type of the query
     * @return stream of query results
     */
<<<<<<< HEAD
    <Q, R> Stream<R> queryAll(QueryMessage<Q, R> query, long timeout, TimeUnit unit);

    <Q, I, U> Registration subscriptionQuery(SubscriptionQueryMessage<Q, I, U> query, UpdateHandler<I, U> updateHandler);

=======
    <Q, R> Stream<QueryResponseMessage<R>> scatterGather(QueryMessage<Q, R> query, long timeout, TimeUnit unit);
>>>>>>> 6faa2aa9
}<|MERGE_RESOLUTION|>--- conflicted
+++ resolved
@@ -82,12 +82,5 @@
      * @param <R>     the response type of the query
      * @return stream of query results
      */
-<<<<<<< HEAD
-    <Q, R> Stream<R> queryAll(QueryMessage<Q, R> query, long timeout, TimeUnit unit);
-
-    <Q, I, U> Registration subscriptionQuery(SubscriptionQueryMessage<Q, I, U> query, UpdateHandler<I, U> updateHandler);
-
-=======
     <Q, R> Stream<QueryResponseMessage<R>> scatterGather(QueryMessage<Q, R> query, long timeout, TimeUnit unit);
->>>>>>> 6faa2aa9
 }