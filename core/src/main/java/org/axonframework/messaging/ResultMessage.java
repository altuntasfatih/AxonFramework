/*
 * Copyright (c) 2010-2018. Axon Framework
 *
 * Licensed under the Apache License, Version 2.0 (the "License");
 * you may not use this file except in compliance with the License.
 * You may obtain a copy of the License at
 *
 *     http://www.apache.org/licenses/LICENSE-2.0
 *
 * Unless required by applicable law or agreed to in writing, software
 * distributed under the License is distributed on an "AS IS" BASIS,
 * WITHOUT WARRANTIES OR CONDITIONS OF ANY KIND, either express or implied.
 * See the License for the specific language governing permissions and
 * limitations under the License.
 */

package org.axonframework.messaging;

import org.axonframework.serialization.SerializedObject;
import org.axonframework.serialization.Serializer;

import java.util.Map;
import java.util.Optional;

/**
 * Message that represents a result of handling some form of request message.
 *
 * @param <R> The type of payload contained in this Message
 * @author Milan Savic
 * @since 4.0
 */
public interface ResultMessage<R> extends Message<R> {

    /**
     * Indicates whether the ResultMessage represents unsuccessful execution.
     *
     * @return {@code true} if execution was unsuccessful, {@code false} otherwise
     */
    boolean isExceptional();

    /**
     * Returns the Exception in case of exceptional result message or an empty {@link Optional} in case of successful
     * execution.
     *
     * @return an {@link Optional} containing exception result or an empty Optional in case of a successful execution
     */
<<<<<<< HEAD
    Optional<Throwable> tryGetExceptionResult();
=======
    // TODO: 10/11/2018 remove default: https://github.com/AxonFramework/AxonFramework/issues/827
    default Optional<Throwable> optionalExceptionResult() {
        return isExceptional() ? Optional.ofNullable((Throwable) getPayload()) : Optional.empty();
    }
>>>>>>> bdb8802f

    /**
     * Returns the exception result. This method is to be called if {@link #isExceptional()} returns {@code true}.
     *
     * @return the exception result
     *
     * @throws IllegalStateException if this ResultMessage is not exceptional
     */
    default Throwable exceptionResult() throws IllegalStateException {
        return optionalExceptionResult().orElseThrow(IllegalStateException::new);
    }

    /**
     * Serializes the exception result. Will create a {@link RemoteExceptionDescription} from the {@link Optional}
     * exception in this ResultMessage instead of serializing the original exception.
     *
     * @param serializer             the {@link Serializer} used to serialize the exception
     * @param expectedRepresentation the type representing the expected format
     * @param <T>                    the type representing the expected format
     * @return the serialized exception as a {@link SerializedObject}
     */
    default <T> SerializedObject<T> serializeExceptionResult(Serializer serializer, Class<T> expectedRepresentation) {
        return serializer.serialize(optionalExceptionResult()
                                            .map(RemoteExceptionDescription::describing)
                                            .orElse(null),
                                    expectedRepresentation);
    }

    @Override
    ResultMessage<R> withMetaData(Map<String, ?> metaData);

    @Override
    ResultMessage<R> andMetaData(Map<String, ?> metaData);
}<|MERGE_RESOLUTION|>--- conflicted
+++ resolved
@@ -44,14 +44,7 @@
      *
      * @return an {@link Optional} containing exception result or an empty Optional in case of a successful execution
      */
-<<<<<<< HEAD
     Optional<Throwable> tryGetExceptionResult();
-=======
-    // TODO: 10/11/2018 remove default: https://github.com/AxonFramework/AxonFramework/issues/827
-    default Optional<Throwable> optionalExceptionResult() {
-        return isExceptional() ? Optional.ofNullable((Throwable) getPayload()) : Optional.empty();
-    }
->>>>>>> bdb8802f
 
     /**
      * Returns the exception result. This method is to be called if {@link #isExceptional()} returns {@code true}.
