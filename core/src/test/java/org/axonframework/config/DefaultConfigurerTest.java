/*
 * Copyright (c) 2010-2017. Axon Framework
 * Licensed under the Apache License, Version 2.0 (the "License");
 * you may not use this file except in compliance with the License.
 * You may obtain a copy of the License at
 *
 *     http://www.apache.org/licenses/LICENSE-2.0
 *
 * Unless required by applicable law or agreed to in writing, software
 * distributed under the License is distributed on an "AS IS" BASIS,
 * WITHOUT WARRANTIES OR CONDITIONS OF ANY KIND, either express or implied.
 * See the License for the specific language governing permissions and
 * limitations under the License.
 */

package org.axonframework.config;

import org.axonframework.commandhandling.*;
import org.axonframework.commandhandling.callbacks.FutureCallback;
import org.axonframework.commandhandling.model.AggregateIdentifier;
import org.axonframework.commandhandling.model.GenericJpaRepository;
import org.axonframework.common.jdbc.PersistenceExceptionResolver;
import org.axonframework.common.jpa.SimpleEntityManagerProvider;
import org.axonframework.common.transaction.Transaction;
import org.axonframework.common.transaction.TransactionManager;
import org.axonframework.eventsourcing.EventSourcingHandler;
import org.axonframework.eventsourcing.eventstore.inmemory.InMemoryEventStorageEngine;
import org.axonframework.eventsourcing.eventstore.jpa.JpaEventStorageEngine;
import org.axonframework.messaging.GenericMessage;
import org.axonframework.messaging.interceptors.TransactionManagingInterceptor;
import org.hamcrest.CoreMatchers;
import org.junit.Test;

import javax.persistence.*;
import java.util.HashMap;
import java.util.Map;
import java.util.concurrent.atomic.AtomicInteger;

import static org.axonframework.commandhandling.model.AggregateLifecycle.apply;
import static org.axonframework.config.AggregateConfigurer.defaultConfiguration;
<<<<<<< HEAD
import static org.junit.Assert.assertNotNull;
=======
import static org.junit.Assert.*;
>>>>>>> fabc2aea

public class DefaultConfigurerTest {

    @Test
    public void defaultConfigurationWithEventSourcing() throws Exception {
        Configuration config = DefaultConfigurer.defaultConfiguration()
                .configureEmbeddedEventStore(c -> new InMemoryEventStorageEngine())
                .configureCommandBus(c -> new AsynchronousCommandBus())
                .configureAggregate(StubAggregate.class)
                .buildConfiguration();
        config.start();

        FutureCallback<Object, Object> callback = new FutureCallback<>();
        config.commandBus().dispatch(GenericCommandMessage.asCommandMessage("test"), callback);
        assertEquals("test", callback.get());
        assertNotNull(config.repository(StubAggregate.class));
        assertEquals(1, config.getModules().size());
    }

    @Test
    public void defaultConfigurationWithUpcaster() throws Exception {
        EntityManager em = createEntityManager();
        AtomicInteger counter = new AtomicInteger();
        Configuration config = DefaultConfigurer.defaultConfiguration()
                .configureEmbeddedEventStore(c -> new JpaEventStorageEngine(c.serializer(), c.upcasterChain(), c.getComponent(PersistenceExceptionResolver.class), () -> em, c.getComponent(TransactionManager.class)))
                .configureAggregate(defaultConfiguration(StubAggregate.class)
                                            .configureCommandTargetResolver(c -> command -> new VersionedAggregateIdentifier(command.getPayload().toString(), null)))
                .registerEventUpcaster(c -> events -> {
                    counter.incrementAndGet();
                    return events;
                })
                .configureTransactionManager(c -> new EntityManagerTransactionManager(em))
                .buildConfiguration();
        config.start();

        config.commandGateway().sendAndWait(GenericCommandMessage.asCommandMessage("test"));
        config.commandGateway().sendAndWait(new GenericCommandMessage<>(new GenericMessage<>("test"), "update"));
        Assert.assertEquals(1, counter.get());
        assertNotNull(config.repository(StubAggregate.class));
    }

    @Test
    public void defaultConfigurationWithJpaRepository() throws Exception {
        EntityManager em = createEntityManager();
        Configuration config = DefaultConfigurer.defaultConfiguration()
                .configureTransactionManager(c -> new EntityManagerTransactionManager(em))
                .configureCommandBus(c -> {
                    AsynchronousCommandBus commandBus = new AsynchronousCommandBus();
                    commandBus.registerHandlerInterceptor(new TransactionManagingInterceptor<>(c.getComponent(TransactionManager.class)));
                    return commandBus;
                })
                .configureAggregate(
                        defaultConfiguration(StubAggregate.class)
                                .configureRepository(c -> new GenericJpaRepository<>(new SimpleEntityManagerProvider(em),
                                                                                     StubAggregate.class, c.eventBus(),
                                                                                     c.parameterResolverFactory())))
                .buildConfiguration();

        config.start();
        FutureCallback<Object, Object> callback = new FutureCallback<>();
        config.commandBus().dispatch(GenericCommandMessage.asCommandMessage("test"), callback);
        assertEquals("test", callback.get());
        assertNotNull(config.repository(StubAggregate.class));
        assertEquals(1, config.getModules().size());
    }

    @Test
    public void testRegisterSeveralModules() {
        Configuration config = DefaultConfigurer.defaultConfiguration()
                .registerModule(new EventHandlingConfiguration().usingTrackingProcessors())
                .registerModule(new EventHandlingConfiguration())
                .configureAggregate(StubAggregate.class)
                .configureEmbeddedEventStore(c -> new InMemoryEventStorageEngine())
                .start();

        assertThat(config.getModules().size(), CoreMatchers.is(3));
    }

    private EntityManager createEntityManager() {
        Map<String, String> properties = new HashMap<>();
        properties.put("hibernate.connection.url", "jdbc:hsqldb:mem:axontest");
        properties.put("hibernate.hbm2ddl.auto", "create-drop");
        EntityManagerFactory emf = Persistence.createEntityManagerFactory("eventStore", properties);
        return emf.createEntityManager();
    }

    @Entity(name = "StubAggregate")
    private static class StubAggregate {

        @Id
        @AggregateIdentifier
        private String id;

        public StubAggregate() {
        }

        @CommandHandler
        public StubAggregate(String command, CommandBus commandBus) {
            apply(command);
        }

        @CommandHandler(commandName = "update")
        public void update(String command) {
            apply(1L);
        }

        @EventSourcingHandler
        protected void on(String event) {
            this.id = event;
        }
    }

    private static class EntityManagerTransactionManager implements TransactionManager {
        private final EntityManager em;

        public EntityManagerTransactionManager(EntityManager em) {
            this.em = em;
        }

        @Override
        public Transaction startTransaction() {
            EntityTransaction tx = em.getTransaction();
            if (tx.isActive()) {
                return new Transaction() {
                    @Override
                    public void commit() {
                    }

                    @Override
                    public void rollback() {
                    }
                };
            }
            tx.begin();
            return new Transaction() {
                @Override
                public void commit() {
                    tx.commit();
                }

                @Override
                public void rollback() {
                    tx.rollback();
                }
            };
        }
    }
}<|MERGE_RESOLUTION|>--- conflicted
+++ resolved
@@ -38,11 +38,7 @@
 
 import static org.axonframework.commandhandling.model.AggregateLifecycle.apply;
 import static org.axonframework.config.AggregateConfigurer.defaultConfiguration;
-<<<<<<< HEAD
-import static org.junit.Assert.assertNotNull;
-=======
 import static org.junit.Assert.*;
->>>>>>> fabc2aea
 
 public class DefaultConfigurerTest {
 
@@ -80,7 +76,7 @@
 
         config.commandGateway().sendAndWait(GenericCommandMessage.asCommandMessage("test"));
         config.commandGateway().sendAndWait(new GenericCommandMessage<>(new GenericMessage<>("test"), "update"));
-        Assert.assertEquals(1, counter.get());
+        assertEquals(1, counter.get());
         assertNotNull(config.repository(StubAggregate.class));
     }
 
