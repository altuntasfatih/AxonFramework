/*
 * Copyright (c) 2010-2020. Axon Framework
 *
 * Licensed under the Apache License, Version 2.0 (the "License");
 * you may not use this file except in compliance with the License.
 * You may obtain a copy of the License at
 *
 *    http://www.apache.org/licenses/LICENSE-2.0
 *
 * Unless required by applicable law or agreed to in writing, software
 * distributed under the License is distributed on an "AS IS" BASIS,
 * WITHOUT WARRANTIES OR CONDITIONS OF ANY KIND, either express or implied.
 * See the License for the specific language governing permissions and
 * limitations under the License.
 */

package org.axonframework.eventsourcing.eventstore.jdbc.statements;

import org.axonframework.eventhandling.EventMessage;
import org.axonframework.eventsourcing.eventstore.jdbc.EventSchema;
import org.axonframework.eventsourcing.eventstore.jdbc.JdbcEventStorageEngine;
import org.axonframework.serialization.Serializer;

import java.sql.Connection;
import java.sql.PreparedStatement;
import java.sql.SQLException;
import java.util.List;

/**
 * Contract which defines how to build a PreparedStatement for use on {@link JdbcEventStorageEngine#appendEvents(List,
 * Serializer)}
 *
 * @author Lucas Campos
 * @since 4.3
 */
@FunctionalInterface
public interface AppendEventsStatementBuilder {

    /**
     * Build a statement to be used at {@link JdbcEventStorageEngine#appendEvents(List, Serializer)}
     *
<<<<<<< HEAD
     * @param connection The connection to the database.
     * @param schema     The EventSchema to be used.
     * @param dataType   The serialized type of the payload and metadata.
     * @param events     The events to be added.
     * @param serializer The serializer for the payload and metadata.
=======
     * @param connection      The connection to the database.
     * @param schema          The EventSchema to be used.
     * @param dataType        The serialized type of the payload and metadata.
     * @param events          The events to be added.
     * @param serializer      The serializer for the payload and metadata.
>>>>>>> f67a037a
     * @param timestampWriter Writer responsible for writing timestamp in the correct format for the given database.
     * @return the newly created {@link PreparedStatement}.
     * @throws SQLException when an exception occurs while creating the prepared statement.
     */
<<<<<<< HEAD
    PreparedStatement build(Connection connection, EventSchema schema, Class<?> dataType,
                            List<? extends EventMessage<?>> events, Serializer serializer, TimestampWriter timestampWriter) throws SQLException;
=======
    PreparedStatement build(Connection connection,
                            EventSchema schema,
                            Class<?> dataType,
                            List<? extends EventMessage<?>> events,
                            Serializer serializer,
                            TimestampWriter timestampWriter) throws SQLException;
>>>>>>> f67a037a
}<|MERGE_RESOLUTION|>--- conflicted
+++ resolved
@@ -39,32 +39,19 @@
     /**
      * Build a statement to be used at {@link JdbcEventStorageEngine#appendEvents(List, Serializer)}
      *
-<<<<<<< HEAD
-     * @param connection The connection to the database.
-     * @param schema     The EventSchema to be used.
-     * @param dataType   The serialized type of the payload and metadata.
-     * @param events     The events to be added.
-     * @param serializer The serializer for the payload and metadata.
-=======
      * @param connection      The connection to the database.
      * @param schema          The EventSchema to be used.
      * @param dataType        The serialized type of the payload and metadata.
      * @param events          The events to be added.
      * @param serializer      The serializer for the payload and metadata.
->>>>>>> f67a037a
      * @param timestampWriter Writer responsible for writing timestamp in the correct format for the given database.
      * @return the newly created {@link PreparedStatement}.
      * @throws SQLException when an exception occurs while creating the prepared statement.
      */
-<<<<<<< HEAD
-    PreparedStatement build(Connection connection, EventSchema schema, Class<?> dataType,
-                            List<? extends EventMessage<?>> events, Serializer serializer, TimestampWriter timestampWriter) throws SQLException;
-=======
     PreparedStatement build(Connection connection,
                             EventSchema schema,
                             Class<?> dataType,
                             List<? extends EventMessage<?>> events,
                             Serializer serializer,
                             TimestampWriter timestampWriter) throws SQLException;
->>>>>>> f67a037a
 }