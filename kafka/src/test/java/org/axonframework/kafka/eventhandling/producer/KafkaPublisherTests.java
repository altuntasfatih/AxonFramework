/*
 * Copyright (c) 2010-2018. Axon Framework
 *
 * Licensed under the Apache License, Version 2.0 (the "License");
 * you may not use this file except in compliance with the License.
 * You may obtain a copy of the License at
 *
 *     http://www.apache.org/licenses/LICENSE-2.0
 *
 * Unless required by applicable law or agreed to in writing, software
 * distributed under the License is distributed on an "AS IS" BASIS,
 * WITHOUT WARRANTIES OR CONDITIONS OF ANY KIND, either express or implied.
 * See the License for the specific language governing permissions and
 * limitations under the License.
 */

package org.axonframework.kafka.eventhandling.producer;

import org.apache.kafka.clients.consumer.Consumer;
import org.apache.kafka.clients.producer.Producer;
import org.apache.kafka.clients.producer.RecordMetadata;
import org.apache.kafka.common.errors.ProducerFencedException;
import org.apache.kafka.common.serialization.ByteArrayDeserializer;
import org.apache.kafka.common.serialization.ByteArraySerializer;
import org.axonframework.eventhandling.SimpleEventBus;
import org.axonframework.eventsourcing.GenericDomainEventMessage;
import org.axonframework.kafka.eventhandling.DefaultKafkaMessageConverter;
import org.axonframework.messaging.EventPublicationFailedException;
import org.axonframework.messaging.Message;
import org.axonframework.messaging.MetaData;
import org.axonframework.messaging.unitofwork.CurrentUnitOfWork;
import org.axonframework.messaging.unitofwork.DefaultUnitOfWork;
import org.axonframework.messaging.unitofwork.UnitOfWork;
import org.axonframework.monitoring.MessageMonitor;
import org.axonframework.serialization.xml.XStreamSerializer;
import org.junit.*;
import org.junit.runner.*;
import org.springframework.beans.factory.annotation.Autowired;
import org.springframework.kafka.test.context.EmbeddedKafka;
import org.springframework.kafka.test.rule.KafkaEmbedded;
import org.springframework.kafka.test.utils.KafkaTestUtils;
import org.springframework.test.annotation.DirtiesContext;
import org.springframework.test.context.junit4.SpringRunner;

import java.util.Collections;
import java.util.List;
import java.util.concurrent.CopyOnWriteArrayList;
import java.util.concurrent.ExecutorService;
import java.util.concurrent.Executors;
import java.util.concurrent.Future;
import java.util.concurrent.atomic.AtomicInteger;
import java.util.stream.Collectors;
import java.util.stream.IntStream;

import static java.util.Collections.singletonList;
import static org.assertj.core.api.Assertions.assertThat;
import static org.axonframework.kafka.eventhandling.ConsumerConfigUtil.transactionalConsumerFactory;
import static org.axonframework.kafka.eventhandling.ProducerConfigUtil.ackProducerFactory;
import static org.axonframework.kafka.eventhandling.ProducerConfigUtil.txnProducerFactory;
import static org.junit.Assert.*;
import static org.mockito.Mockito.*;

/**
 * Tests for {@link KafkaPublisher}.
 *
 * @author Nakul Mishra
 */

@EmbeddedKafka(topics = {"testPublishMessagesWithAckMode_NoUnitOfWork_ShouldBePublishedAndReadSuccessfully",
        "testPublishMessagesWithTransactionalMode_NoUnitOfWork_ShouldBePublishedAndReadSuccessfully",
        "testSendMessagesAck_UnitOfWork",
        "testSendMessage_UnitOfWork",
        "testShouldNotPublishEventsWhenKafkaTransactionCannotBeStarted",
        "testShouldNotPublishEventsWhenKafkaTransactionCannotBeCommitted",
        "testSendMessage_WithKafkaTransactionRollback"
}, count = 3)
@RunWith(SpringRunner.class)
@DirtiesContext
public class KafkaPublisherTests {

    @Autowired
    private KafkaEmbedded kafka;
    private SimpleEventBus eventBus;
    private MessageCollector monitor;

    @Before
    public void setUp() {
        this.eventBus = new SimpleEventBus();
        this.monitor = new MessageCollector();
    }

    @Test
    public void testPublishMessagesWithAckMode_NoUnitOfWork_ShouldBePublishedAndReadSuccessfully() {
        String topic = "testPublishMessagesWithAckMode_NoUnitOfWork_ShouldBePublishedAndReadSuccessfully";
        ProducerFactory<String, byte[]> producerFactory = ackProducerFactory(kafka, ByteArraySerializer.class);
        Consumer<?, ?> consumer = consumer(topic);
        KafkaPublisher<?, ?> testSubject = publisher(topic, producerFactory);
        List<GenericDomainEventMessage<String>> messages = domainMessages("1234", 10);

        eventBus.publish(messages);

        assertThat(KafkaTestUtils.getRecords(consumer).count()).isEqualTo(messages.size());
        assertThat(messages).isEqualTo(monitor.received);
        assertThat(monitor.failureCounter.get()).isZero();
        assertThat(monitor.ignoreCount()).isZero();
        assertThat(monitor.successCount()).isEqualTo(messages.size());

        cleanup(producerFactory, testSubject, consumer);
    }

    @SuppressWarnings("unchecked")
    @Test
    public void testPublishingMessageAckMode_NoUnitOfWork_ButKafkaReturnTimeoutOnWrite_ShouldBeMarkedAsFailed() {
        DefaultProducerFactory producerFactory = mock(DefaultProducerFactory.class);
        when(producerFactory.confirmationMode()).thenReturn(ConfirmationMode.WAIT_FOR_ACK);

        Producer producer = mock(Producer.class);
        when(producerFactory.createProducer()).thenReturn(producer);

        ExecutorService executorService = Executors.newSingleThreadExecutor();
        Future<RecordMetadata> timeoutFuture1 = executorService.submit(() -> {
            //infinite loop for causing timeout exception
            //noinspection InfiniteLoopStatement,StatementWithEmptyBody
            for (; ; ) {
            }
        });
        Future<RecordMetadata> timeoutFuture2 = executorService.submit(() -> {
            //infinite loop for causing timeout exception
            //noinspection InfiniteLoopStatement,StatementWithEmptyBody
            for (; ; ) {
            }
        });
        when(producer.send(any())).thenReturn(timeoutFuture1).thenReturn(timeoutFuture2);
        String topic = "testSendMessagesAck_NoUnitOfWorkWithTimeout";
        KafkaPublisher<?, ?> testSubject = publisher(topic, producerFactory);
        List<GenericDomainEventMessage<String>> messages = domainMessages("98765", 2);

        eventBus.publish(messages);

        assertThat(messages).isEqualTo(monitor.received);
        assertThat(monitor.successCount()).isZero();
        assertThat(monitor.failureCount()).isEqualTo(messages.size());
        assertThat(monitor.ignoreCount()).isZero();

        testSubject.shutDown();
        executorService.shutdownNow();
    }

    @Test
    public void testPublishMessagesWithTransactionalMode_NoUnitOfWork_ShouldBePublishedAndReadSuccessfully() {
        Assume.assumeFalse("Transactional producers not supported on Windows",
                           System.getProperty("os.name").contains("Windows"));

        String topic = "testPublishMessagesWithTransactionalMode_NoUnitOfWork_ShouldBePublishedAndReadSuccessfully";
        ProducerFactory<String, byte[]> producerFactory = txnProducerFactory(kafka, "foo", ByteArraySerializer.class);
        Consumer<?, ?> consumer = consumer(topic);
        KafkaPublisher<?, ?> testSubject = publisher(topic, producerFactory);
        List<GenericDomainEventMessage<String>> messages = domainMessages("62457", 5);

        eventBus.publish(messages);

        assertThat(monitor.successCount()).isEqualTo(messages.size());
        assertThat(monitor.failureCount()).isZero();
        assertThat(monitor.ignoreCount()).isZero();
        assertThat(KafkaTestUtils.getRecords(consumer).count()).isEqualTo(messages.size());

        cleanup(producerFactory, testSubject, consumer);
    }

    @Test
    public void testPublishMessagesWithAckMode_UnitOfWork_ShouldBePublishedAndReadSuccessfully() {
        String topic = "testPublishMessagesWithAckMode_UnitOfWork_ShouldBePublishedAndReadSuccessfully";
        ProducerFactory<String, byte[]> producerFactory = ackProducerFactory(kafka, ByteArraySerializer.class);
        Consumer<?, ?> consumer = consumer(topic);
        KafkaPublisher<?, ?> testSubject = publisher(topic, producerFactory);
        GenericDomainEventMessage<String> message = domainMessage("1234");

        UnitOfWork<?> uow = DefaultUnitOfWork.startAndGet(message);
        eventBus.publish(message);
        uow.commit();

        assertThat(singletonList(message)).isEqualTo(monitor.received);
        assertThat(monitor.successCount()).isOne();
        assertThat(monitor.failureCount()).isZero();
        assertThat(monitor.ignoreCounter.get()).isZero();
        assertThat(KafkaTestUtils.getRecords(consumer).count()).isOne();

        cleanup(producerFactory, testSubject, consumer);
    }

    @Test
    public void testPublishMessagesWithTransactionalMode_UnitOfWork_ShouldBePublishedAndReadSuccessfully() {
        Assume.assumeFalse("Transactional producers not supported on Windows",
                           System.getProperty("os.name").contains("Windows"));

        String topic = "testPublishMessagesWithTransactionalMode_UnitOfWork_ShouldBePublishedAndReadSuccessfully";
        ProducerFactory<String, byte[]> producerFactory = txnProducerFactory(kafka, "foo", ByteArraySerializer.class);
        Consumer<?, ?> consumer = consumer(topic);
        KafkaPublisher<?, ?> testSubject = publisher(topic, producerFactory);
        GenericDomainEventMessage<String> message = domainMessage("121");

        UnitOfWork<?> uow = DefaultUnitOfWork.startAndGet(message);
        eventBus.publish(message);
        uow.commit();

        assertThat(KafkaTestUtils.getRecords(consumer).count()).isOne();

        cleanup(producerFactory, testSubject, consumer);
    }

    @Test
    public void testPublishMessageWithTransactionalMode_UnitOfWorkRollback_ShouldNeverBePublished() {
        String topic = "testPublishMessageWithTransactionalMode_UnitOfWorkRollback_ShouldNeverBePublished";
        ProducerFactory<String, byte[]> producerFactory = txnProducerFactory(kafka, "foo", ByteArraySerializer.class);
        Consumer<?, ?> consumer = consumer(topic);
        KafkaPublisher<?, ?> testSubject = publisher(topic, producerFactory);
        GenericDomainEventMessage<String> message = domainMessage("123456");
        UnitOfWork<?> uow = DefaultUnitOfWork.startAndGet(message);
        eventBus.publish(message);
        uow.onPrepareCommit(u -> {
            throw new RuntimeException();
        });
        try {
            uow.commit();
            fail("expected exception");
        } catch (Exception e) {
            //expected
        }

        assertTrue("Didn't expect any consumer records", KafkaTestUtils.getRecords(consumer, 100).isEmpty());

        cleanup(producerFactory, testSubject, consumer);
    }

    @SuppressWarnings("unchecked")
    @Test(expected = EventPublicationFailedException.class)
    public void testPublishMessages_KafkaTransactionCannotBeStarted_ShouldThrowAnException() {
        String topic = "testPublishMessages_KafkaTransactionCannotBeStarted_ShouldThrowAnException";
        DefaultProducerFactory producerFactory = producerFactoryWithFencedExceptionOnBeginTransaction();
        KafkaPublisher<?, ?> testSubject = publisher(topic, producerFactory);
        GenericDomainEventMessage<String> message = domainMessage("500");

        publishWithException(topic, testSubject, message);
    }

    @SuppressWarnings("unchecked")
    @Test(expected = EventPublicationFailedException.class)
    public void testPublishMessage_KafkaTransactionCannotBeCommitted_ShouldThrowAnException() {
        String topic = "testPublishMessage_KafkaTransactionCannotBeCommitted_ShouldNotPublishEvents";
        DefaultProducerFactory producerFactory = producerFactoryWithFencedExceptionOnCommit();
        KafkaPublisher<?, ?> testSubject = publisher(topic, producerFactory);
        GenericDomainEventMessage<String> message = domainMessage("9000");

        publishWithException(topic, testSubject, message);
    }

    @SuppressWarnings("unchecked")
    @Test
    public void testSendMessage_WithKafkaTransactionRollback() {
        DefaultProducerFactory producerFactory = producerFactoryWithFencedExceptionOnAbort();
        String topic = "testSendMessage_WithKafkaTransactionRollback";
        KafkaPublisher<?, ?> testSubject = publisher(topic, producerFactory);
        GenericDomainEventMessage<String> message = domainMessage("76123");
        UnitOfWork<?> uow = DefaultUnitOfWork.startAndGet(message);
        eventBus.publish(message);
        uow.onPrepareCommit(u -> {
            throw new RuntimeException();
        });
        try {
            uow.commit();
            fail("expected exception");
        } catch (Exception e) {
            //expected
        }

        Consumer<?, ?> consumer = consumer(topic);
        assertTrue("Didn't expect any consumer records", KafkaTestUtils.getRecords(consumer, 100).isEmpty());
        consumer.close();
        testSubject.shutDown();
    }

    @After
    public void tearDown() {
        while (CurrentUnitOfWork.isStarted()) {
            CurrentUnitOfWork.get().rollback();
        }
        this.monitor.reset();
    }

    private static DefaultProducerFactory producerFactoryWithFencedExceptionOnAbort() {
        DefaultProducerFactory producerFactory = mock(DefaultProducerFactory.class);
        Producer producer = mock(Producer.class);
        when(producerFactory.confirmationMode()).thenReturn(ConfirmationMode.TRANSACTIONAL);
        when(producerFactory.createProducer()).thenReturn(producer);
        doThrow(RuntimeException.class).when(producer).abortTransaction();
        return producerFactory;
    }

    private static DefaultProducerFactory producerFactoryWithFencedExceptionOnBeginTransaction() {
        DefaultProducerFactory producerFactory = mock(DefaultProducerFactory.class);
        Producer producer = mock(Producer.class);
        when(producerFactory.confirmationMode()).thenReturn(ConfirmationMode.TRANSACTIONAL);
        when(producerFactory.createProducer()).thenReturn(producer);
        doThrow(ProducerFencedException.class).when(producer).beginTransaction();
        return producerFactory;
    }

    private static DefaultProducerFactory producerFactoryWithFencedExceptionOnCommit() {
        DefaultProducerFactory producerFactory = mock(DefaultProducerFactory.class);
        Producer producer = mock(Producer.class);
        when(producerFactory.confirmationMode()).thenReturn(ConfirmationMode.TRANSACTIONAL);
        when(producerFactory.createProducer()).thenReturn(producer);
        doThrow(ProducerFencedException.class).when(producer).commitTransaction();
        return producerFactory;
    }

<<<<<<< HEAD
    private KafkaPublisher<?, ?> publisher(String topic, ProducerFactory<String, byte[]> pf) {
        DefaultKafkaMessageConverter messageConverter =
                DefaultKafkaMessageConverter.builder()
                                            .serializer(XStreamSerializer.builder().build())
                                            .build();
=======
    private KafkaPublisher<?, ?> publisher(String topic, ProducerFactory<String, byte[]> producerFactory) {
        DefaultKafkaMessageConverter messageConverter = DefaultKafkaMessageConverter.builder()
                                                                                    .serializer(new XStreamSerializer())
                                                                                    .build();
>>>>>>> 1cde3ba1
        KafkaPublisher<?, ?> testSubject = KafkaPublisher.<String, byte[]>builder()
                .messageSource(eventBus)
                .producerFactory(producerFactory)
                .messageConverter(messageConverter)
                .messageMonitor(monitor)
                .topic(topic)
                .publisherAckTimeout(1000)
                .build();

        testSubject.start();
        return testSubject;
    }

    private Consumer<?, ?> consumer(String topic) {
        Consumer<?, ?> consumer = transactionalConsumerFactory(
                kafka, topic, ByteArrayDeserializer.class
        ).createConsumer();
        consumer.subscribe(Collections.singleton(topic));
        return consumer;
    }

    private static void cleanup(ProducerFactory<String, byte[]> producerFactory,
                                KafkaPublisher<?, ?> testSubject,
                                Consumer<?, ?> consumer) {
        consumer.close();
        producerFactory.shutDown();
        testSubject.shutDown();
    }

    private static List<GenericDomainEventMessage<String>> domainMessages(String aggregateId, int limit) {
        return IntStream.range(0, limit)
                        .mapToObj(i -> domainMessage(aggregateId))
                        .collect(Collectors.toList());
    }

    private static GenericDomainEventMessage<String> domainMessage(String aggregateId) {
        return new GenericDomainEventMessage<>("Stub", aggregateId, 1L, "Payload", MetaData.with("key", "value"));
    }

    private void publishWithException(String topic, KafkaPublisher<?, ?> testSubject,
                                      GenericDomainEventMessage<String> message) {
        try {
            UnitOfWork<?> uow = DefaultUnitOfWork.startAndGet(message);
            eventBus.publish(message);
            uow.commit();
        } finally {
            Consumer<?, ?> consumer = consumer(topic);
            assertTrue("Didn't expect any consumer records", KafkaTestUtils.getRecords(consumer, 100).isEmpty());
            consumer.close();
            testSubject.shutDown();
        }
    }

    private static class MessageCollector implements MessageMonitor<Message<?>> {

        private final AtomicInteger successCounter = new AtomicInteger(0);
        private final AtomicInteger failureCounter = new AtomicInteger(0);
        private final AtomicInteger ignoreCounter = new AtomicInteger(0);

        private List<Message<?>> received = new CopyOnWriteArrayList<>();

        @Override
        public MonitorCallback onMessageIngested(Message<?> message) {
            received.add(message);
            return new MonitorCallback() {
                @Override
                public void reportSuccess() {
                    successCounter.incrementAndGet();
                }

                @Override
                public void reportFailure(Throwable cause) {
                    failureCounter.incrementAndGet();
                }

                @Override
                public void reportIgnored() {
                    ignoreCounter.incrementAndGet();
                }
            };
        }

        int successCount() {
            return successCounter.get();
        }

        int failureCount() {
            return failureCounter.get();
        }

        int ignoreCount() {
            return ignoreCounter.get();
        }

        void reset() {
            received.clear();
        }
    }
}<|MERGE_RESOLUTION|>--- conflicted
+++ resolved
@@ -314,18 +314,11 @@
         return producerFactory;
     }
 
-<<<<<<< HEAD
-    private KafkaPublisher<?, ?> publisher(String topic, ProducerFactory<String, byte[]> pf) {
+    private KafkaPublisher<?, ?> publisher(String topic, ProducerFactory<String, byte[]> producerFactory) {
         DefaultKafkaMessageConverter messageConverter =
                 DefaultKafkaMessageConverter.builder()
                                             .serializer(XStreamSerializer.builder().build())
                                             .build();
-=======
-    private KafkaPublisher<?, ?> publisher(String topic, ProducerFactory<String, byte[]> producerFactory) {
-        DefaultKafkaMessageConverter messageConverter = DefaultKafkaMessageConverter.builder()
-                                                                                    .serializer(new XStreamSerializer())
-                                                                                    .build();
->>>>>>> 1cde3ba1
         KafkaPublisher<?, ?> testSubject = KafkaPublisher.<String, byte[]>builder()
                 .messageSource(eventBus)
                 .producerFactory(producerFactory)
