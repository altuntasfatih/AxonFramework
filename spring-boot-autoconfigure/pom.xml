--- conflicted
+++ resolved
@@ -56,7 +56,6 @@
             <version>${project.version}</version>
             <optional>true</optional>
         </dependency>
-<<<<<<< HEAD
         <dependency>
             <groupId>io.dropwizard.metrics</groupId>
             <artifactId>metrics-core</artifactId>
@@ -69,15 +68,6 @@
                 </exclusion>
             </exclusions>
         </dependency>
-        <dependency>
-            <groupId>org.jgroups</groupId>
-            <artifactId>jgroups</artifactId>
-            <version>${jgroups.version}</version>
-            <optional>true</optional>
-        </dependency>
-=======
-
->>>>>>> 195ac678
         <dependency>
             <groupId>org.springframework.boot</groupId>
             <artifactId>spring-boot-configuration-processor</artifactId>
