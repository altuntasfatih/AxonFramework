/*
 * Copyright (c) 2010-2022. Axon Framework
 *
 * Licensed under the Apache License, Version 2.0 (the "License");
 * you may not use this file except in compliance with the License.
 * You may obtain a copy of the License at
 *
 *    http://www.apache.org/licenses/LICENSE-2.0
 *
 * Unless required by applicable law or agreed to in writing, software
 * distributed under the License is distributed on an "AS IS" BASIS,
 * WITHOUT WARRANTIES OR CONDITIONS OF ANY KIND, either express or implied.
 * See the License for the specific language governing permissions and
 * limitations under the License.
 */

package org.axonframework.springboot;

import org.axonframework.commandhandling.CommandBus;
import org.axonframework.commandhandling.CommandHandler;
import org.axonframework.commandhandling.gateway.CommandGateway;
import org.axonframework.config.Configurer;
import org.axonframework.config.EventProcessingConfiguration;
import org.axonframework.config.EventProcessingConfigurer;
import org.axonframework.eventhandling.EventBus;
import org.axonframework.eventhandling.EventHandler;
import org.axonframework.eventhandling.gateway.EventGateway;
import org.axonframework.eventhandling.tokenstore.TokenStore;
import org.axonframework.eventsourcing.EventCountSnapshotTriggerDefinition;
import org.axonframework.eventsourcing.SnapshotTriggerDefinition;
import org.axonframework.eventsourcing.Snapshotter;
import org.axonframework.eventsourcing.eventstore.EmbeddedEventStore;
import org.axonframework.eventsourcing.eventstore.EventStorageEngine;
import org.axonframework.eventsourcing.eventstore.EventStore;
import org.axonframework.eventsourcing.eventstore.inmemory.InMemoryEventStorageEngine;
import org.axonframework.messaging.annotation.FixedValueParameterResolver;
import org.axonframework.messaging.annotation.MultiParameterResolverFactory;
import org.axonframework.messaging.annotation.ParameterResolver;
import org.axonframework.messaging.annotation.ParameterResolverFactory;
import org.axonframework.messaging.annotation.SimpleResourceParameterResolverFactory;
import org.axonframework.messaging.correlation.CorrelationDataProvider;
import org.axonframework.messaging.correlation.SimpleCorrelationDataProvider;
import org.axonframework.modelling.saga.SagaEventHandler;
import org.axonframework.queryhandling.QueryBus;
import org.axonframework.serialization.Serializer;
import org.axonframework.serialization.xml.XStreamSerializer;
import org.axonframework.spring.stereotype.Aggregate;
import org.axonframework.spring.stereotype.Saga;
<<<<<<< HEAD
import org.junit.jupiter.api.Test;
=======
import org.junit.jupiter.api.*;
import org.junit.jupiter.api.extension.*;
>>>>>>> eb871274
import org.springframework.beans.factory.annotation.Autowired;
import org.springframework.boot.autoconfigure.EnableAutoConfiguration;
import org.springframework.boot.autoconfigure.jdbc.DataSourceAutoConfiguration;
import org.springframework.boot.test.context.runner.ApplicationContextRunner;
import org.springframework.context.annotation.Bean;
import org.springframework.context.annotation.Configuration;
import org.springframework.context.annotation.EnableMBeanExport;
import org.springframework.jmx.support.RegistrationPolicy;
import org.springframework.stereotype.Component;

import java.lang.reflect.Executable;
import java.lang.reflect.Parameter;
import java.util.ArrayList;
import java.util.List;

import static java.util.Collections.singleton;
import static org.axonframework.eventhandling.GenericEventMessage.asEventMessage;
import static org.junit.jupiter.api.Assertions.assertEquals;
import static org.junit.jupiter.api.Assertions.assertNotNull;
import static org.junit.jupiter.api.Assertions.assertSame;
import static org.junit.jupiter.api.Assertions.assertTrue;

class AxonAutoConfigurationTest {

    @Test
    void testContextInitialization() {
        new ApplicationContextRunner()
                .withUserConfiguration(AxonAutoConfigurationTest.Context.class)
                .withPropertyValues("axon.axonserver.enabled=false")
                .run(applicationContext -> {
                    assertNotNull(applicationContext);
                    assertNotNull(applicationContext.getBean(Configurer.class));
                    assertNotNull(applicationContext.getBean(Snapshotter.class));

                    assertNotNull(applicationContext.getBean(CommandBus.class));
                    assertNotNull(applicationContext.getBean(EventBus.class));
                    assertNotNull(applicationContext.getBean(QueryBus.class));
                    assertNotNull(applicationContext.getBean(EventStore.class));
                    assertNotNull(applicationContext.getBean(CommandGateway.class));
                    assertNotNull(applicationContext.getBean(EventGateway.class));
                    assertNotNull(applicationContext.getBean(Serializer.class));
                    assertEquals(MultiParameterResolverFactory.class,
                                 applicationContext.getBean(ParameterResolverFactory.class).getClass());
                    assertEquals(1, applicationContext.getBeansOfType(EventStorageEngine.class).size());
                    assertEquals(0, applicationContext.getBeansOfType(TokenStore.class).size());
                    assertNotNull(applicationContext.getBean(Context.MySaga.class));
                    assertNotNull(applicationContext.getBean(Context.MyAggregate.class));
                    assertNotNull(applicationContext.getBean(EventProcessingConfiguration.class));

                    assertEquals(2, applicationContext.getBean(org.axonframework.config.Configuration.class).correlationDataProviders().size());

                    Context.SomeComponent someComponent = applicationContext.getBean(Context.SomeComponent.class);
                    assertEquals(0, someComponent.invocations.size());
                    applicationContext.getBean(EventBus.class).publish(asEventMessage("testing"));
                    assertEquals(1, someComponent.invocations.size());

                    assertTrue(applicationContext.getBean(Serializer.class) instanceof XStreamSerializer);
                    assertSame(applicationContext.getBean("eventSerializer"), applicationContext.getBean("messageSerializer"));
                    assertSame(applicationContext.getBean("serializer"), applicationContext.getBean("messageSerializer"));
                });
    }

    @EnableAutoConfiguration(exclude = {DataSourceAutoConfiguration.class})
    @EnableMBeanExport(registration = RegistrationPolicy.IGNORE_EXISTING)
    @Configuration
    public static class Context {

        @Autowired
        public void configure(EventProcessingConfigurer eventProcessingConfigurer) {
            eventProcessingConfigurer.usingSubscribingEventProcessors();
        }

        @Bean
        public SnapshotTriggerDefinition snapshotTriggerDefinition(Snapshotter snapshotter) {
            return new EventCountSnapshotTriggerDefinition(snapshotter, 2);
        }

        @Bean
        public ParameterResolverFactory customerParameterResolverFactory() {
            return new SimpleResourceParameterResolverFactory(singleton(new CustomResource()));
        }

        @Bean
        public EventStore eventStore() {
            return EmbeddedEventStore.builder().storageEngine(storageEngine()).build();
        }

        @Bean
        public EventStorageEngine storageEngine() {
            return new InMemoryEventStorageEngine();
        }

        @Bean
        public CorrelationDataProvider correlationData1() {
            return new SimpleCorrelationDataProvider("key1");
        }

        @Bean
        public CorrelationDataProvider correlationData2() {
            return new SimpleCorrelationDataProvider("key2");
        }

        @Aggregate(snapshotTriggerDefinition = "snapshotTriggerDefinition")
        public static class MyAggregate {

            @CommandHandler
            public void handle(String type, SomeComponent test, CustomResource resource) {

            }

            @EventHandler
            public void on(String type, SomeComponent test) {

            }
        }

        @Saga
        public static class MySaga {

            @SagaEventHandler(associationProperty = "toString")
            public void handle(String type, SomeComponent test) {

            }
        }

        @Saga
        public static class MyDefaultConfigSaga {

            @SagaEventHandler(associationProperty = "toString")
            public void handle(String type, SomeComponent test) {

            }
        }

        @Component
        public static class CustomParameterResolverFactory implements ParameterResolverFactory {

            private final EventBus eventBus;

            @Autowired
            public CustomParameterResolverFactory(EventBus eventBus) {
                this.eventBus = eventBus;
            }

            @Override
            public ParameterResolver createInstance(Executable executable, Parameter[] parameters, int parameterIndex) {
                if (Integer.class.isAssignableFrom(parameters[parameterIndex].getType())) {
                    return new FixedValueParameterResolver<>(1);
                }
                return null;
            }
        }

        @Component
        public static class SomeComponent {

            private final List<String> invocations = new ArrayList<>();

            @EventHandler
            public void handle(String event, SomeOtherComponent test, Integer testing) {
                invocations.add(event);
            }
        }

        @Component
        public static class SomeOtherComponent {

        }
    }

    public static class CustomResource {

    }
}<|MERGE_RESOLUTION|>--- conflicted
+++ resolved
@@ -46,12 +46,7 @@
 import org.axonframework.serialization.xml.XStreamSerializer;
 import org.axonframework.spring.stereotype.Aggregate;
 import org.axonframework.spring.stereotype.Saga;
-<<<<<<< HEAD
-import org.junit.jupiter.api.Test;
-=======
 import org.junit.jupiter.api.*;
-import org.junit.jupiter.api.extension.*;
->>>>>>> eb871274
 import org.springframework.beans.factory.annotation.Autowired;
 import org.springframework.boot.autoconfigure.EnableAutoConfiguration;
 import org.springframework.boot.autoconfigure.jdbc.DataSourceAutoConfiguration;
@@ -69,10 +64,7 @@
 
 import static java.util.Collections.singleton;
 import static org.axonframework.eventhandling.GenericEventMessage.asEventMessage;
-import static org.junit.jupiter.api.Assertions.assertEquals;
-import static org.junit.jupiter.api.Assertions.assertNotNull;
-import static org.junit.jupiter.api.Assertions.assertSame;
-import static org.junit.jupiter.api.Assertions.assertTrue;
+import static org.junit.jupiter.api.Assertions.*;
 
 class AxonAutoConfigurationTest {
 
@@ -101,7 +93,9 @@
                     assertNotNull(applicationContext.getBean(Context.MyAggregate.class));
                     assertNotNull(applicationContext.getBean(EventProcessingConfiguration.class));
 
-                    assertEquals(2, applicationContext.getBean(org.axonframework.config.Configuration.class).correlationDataProviders().size());
+                    assertEquals(2,
+                                 applicationContext.getBean(org.axonframework.config.Configuration.class)
+                                                   .correlationDataProviders().size());
 
                     Context.SomeComponent someComponent = applicationContext.getBean(Context.SomeComponent.class);
                     assertEquals(0, someComponent.invocations.size());
@@ -109,8 +103,10 @@
                     assertEquals(1, someComponent.invocations.size());
 
                     assertTrue(applicationContext.getBean(Serializer.class) instanceof XStreamSerializer);
-                    assertSame(applicationContext.getBean("eventSerializer"), applicationContext.getBean("messageSerializer"));
-                    assertSame(applicationContext.getBean("serializer"), applicationContext.getBean("messageSerializer"));
+                    assertSame(applicationContext.getBean("eventSerializer"),
+                               applicationContext.getBean("messageSerializer"));
+                    assertSame(applicationContext.getBean("serializer"),
+                               applicationContext.getBean("messageSerializer"));
                 });
     }
 
