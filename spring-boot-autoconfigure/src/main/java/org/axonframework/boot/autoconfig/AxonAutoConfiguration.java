/*
 * Copyright (c) 2010-2018. Axon Framework
 *
 * Licensed under the Apache License, Version 2.0 (the "License");
 * you may not use this file except in compliance with the License.
 * You may obtain a copy of the License at
 *
 *     http://www.apache.org/licenses/LICENSE-2.0
 *
 * Unless required by applicable law or agreed to in writing, software
 * distributed under the License is distributed on an "AS IS" BASIS,
 * WITHOUT WARRANTIES OR CONDITIONS OF ANY KIND, either express or implied.
 * See the License for the specific language governing permissions and
 * limitations under the License.
 */

package org.axonframework.boot.autoconfig;

import com.fasterxml.jackson.databind.ObjectMapper;
import org.axonframework.boot.DistributedCommandBusProperties;
import org.axonframework.boot.EventProcessorProperties;
import org.axonframework.boot.SerializerProperties;
import org.axonframework.boot.util.ConditionalOnMissingQualifiedBean;
import org.axonframework.commandhandling.CommandBus;
import org.axonframework.commandhandling.SimpleCommandBus;
import org.axonframework.commandhandling.distributed.DistributedCommandBus;
import org.axonframework.commandhandling.gateway.CommandGateway;
import org.axonframework.commandhandling.gateway.DefaultCommandGateway;
import org.axonframework.common.transaction.TransactionManager;
import org.axonframework.config.Configuration;
import org.axonframework.config.EventHandlingConfiguration;
import org.axonframework.config.EventProcessingConfiguration;
import org.axonframework.eventhandling.EventBus;
import org.axonframework.eventhandling.EventMessage;
import org.axonframework.eventhandling.SimpleEventBus;
import org.axonframework.eventhandling.TrackedEventMessage;
import org.axonframework.eventhandling.TrackingEventProcessorConfiguration;
import org.axonframework.eventhandling.async.SequencingPolicy;
import org.axonframework.eventhandling.async.SequentialPerAggregatePolicy;
import org.axonframework.eventsourcing.eventstore.EmbeddedEventStore;
import org.axonframework.eventsourcing.eventstore.EventStorageEngine;
import org.axonframework.eventsourcing.eventstore.EventStore;
import org.axonframework.messaging.StreamableMessageSource;
import org.axonframework.messaging.SubscribableMessageSource;
import org.axonframework.messaging.correlation.CorrelationDataProvider;
import org.axonframework.messaging.correlation.MessageOriginProvider;
import org.axonframework.messaging.interceptors.CorrelationDataInterceptor;
import org.axonframework.queryhandling.QueryBus;
import org.axonframework.queryhandling.QueryInvocationErrorHandler;
import org.axonframework.queryhandling.SimpleQueryBus;
import org.axonframework.serialization.AnnotationRevisionResolver;
import org.axonframework.serialization.ChainingConverter;
import org.axonframework.serialization.JavaSerializer;
import org.axonframework.serialization.RevisionResolver;
import org.axonframework.serialization.Serializer;
import org.axonframework.serialization.json.JacksonSerializer;
import org.axonframework.serialization.xml.XStreamSerializer;
import org.axonframework.spring.config.AxonConfiguration;
import org.springframework.beans.factory.BeanClassLoaderAware;
import org.springframework.beans.factory.annotation.Autowired;
import org.springframework.beans.factory.annotation.Qualifier;
import org.springframework.boot.autoconfigure.AutoConfigureAfter;
import org.springframework.boot.autoconfigure.condition.ConditionalOnBean;
import org.springframework.boot.autoconfigure.condition.ConditionalOnMissingBean;
import org.springframework.boot.context.properties.EnableConfigurationProperties;
import org.springframework.context.ApplicationContext;
import org.springframework.context.annotation.Bean;
import org.springframework.context.annotation.Primary;

import java.util.Map;
import java.util.function.Function;

/**
 * @author Allard Buijze
 * @author Josh Long
 */
@org.springframework.context.annotation.Configuration
@AutoConfigureAfter(name = {
        "org.springframework.boot.autoconfigure.orm.jpa.HibernateJpaAutoConfiguration",
        "org.axonframework.boot.autoconfig.JpaAutoConfiguration",
        "org.axonframework.boot.autoconfig.ObjectMapperAutoConfiguration"
})
@EnableConfigurationProperties(value = {
        EventProcessorProperties.class,
        DistributedCommandBusProperties.class,
        SerializerProperties.class
})
public class AxonAutoConfiguration implements BeanClassLoaderAware {

    private final EventProcessorProperties eventProcessorProperties;
    private final SerializerProperties serializerProperties;
    private final ApplicationContext applicationContext;

    private ClassLoader beanClassLoader;

    public AxonAutoConfiguration(EventProcessorProperties eventProcessorProperties,
                                 SerializerProperties serializerProperties,
                                 ApplicationContext applicationContext) {
        this.eventProcessorProperties = eventProcessorProperties;
        this.serializerProperties = serializerProperties;
        this.applicationContext = applicationContext;
    }

    @Bean
    @ConditionalOnMissingBean
    public RevisionResolver revisionResolver() {
        return new AnnotationRevisionResolver();
    }

    @Bean
    @Primary
    @ConditionalOnMissingQualifiedBean(beanClass = Serializer.class, qualifier = "!eventSerializer,messageSerializer")
    public Serializer serializer(RevisionResolver revisionResolver) {
        return buildSerializer(revisionResolver, serializerProperties.getGeneral());
    }

<<<<<<< HEAD
    private Serializer buildSerializer(RevisionResolver revisionResolver, SerializerProperties.SerializerType serializerType) {
        switch (serializerType) {
            case JACKSON:
                return new JacksonSerializer(revisionResolver, new ChainingConverter(beanClassLoader));
            case JAVA:
                return new JavaSerializer(revisionResolver);
            case XSTREAM:
            case DEFAULT:
            default:
                XStreamSerializer xStreamSerializer = new XStreamSerializer(revisionResolver);
                xStreamSerializer.getXStream().setClassLoader(beanClassLoader);
                return xStreamSerializer;
        }
    }

=======
>>>>>>> 34e8538c
    @Bean
    @Qualifier("messageSerializer")
    @ConditionalOnMissingQualifiedBean(beanClass = Serializer.class, qualifier = "messageSerializer")
    public Serializer messageSerializer(Serializer genericSerializer, RevisionResolver revisionResolver) {
        if (SerializerProperties.SerializerType.DEFAULT.equals(serializerProperties.getMessages())
                || serializerProperties.getGeneral().equals(serializerProperties.getMessages())) {
            return genericSerializer;
        }
        return buildSerializer(revisionResolver, serializerProperties.getMessages());
    }

    @Bean
    @Qualifier("eventSerializer")
    @ConditionalOnMissingQualifiedBean(beanClass = Serializer.class, qualifier = "eventSerializer")
    public Serializer eventSerializer(@Qualifier("messageSerializer") Serializer messageSerializer,
                                      Serializer generalSerializer,
                                      RevisionResolver revisionResolver) {
        if (SerializerProperties.SerializerType.DEFAULT.equals(serializerProperties.getEvents())
                || serializerProperties.getEvents().equals(serializerProperties.getMessages())) {
            return messageSerializer;
        } else if (serializerProperties.getGeneral().equals(serializerProperties.getEvents())) {
            return generalSerializer;
        }
        return buildSerializer(revisionResolver, serializerProperties.getEvents());
    }

    private Serializer buildSerializer(RevisionResolver revisionResolver,
                                       SerializerProperties.SerializerType serializerType) {
        switch (serializerType) {
            case JACKSON:
                Map<String, ObjectMapper> objectMapperBeans = applicationContext.getBeansOfType(ObjectMapper.class);
                ObjectMapper objectMapper = objectMapperBeans.containsKey("defaultAxonObjectMapper")
                        ? objectMapperBeans.get("defaultAxonObjectMapper")
                        : objectMapperBeans.values().stream().findFirst()
                                           .orElseThrow(() -> new NoClassDefFoundError(
                                                   "com/fasterxml/jackson/databind/ObjectMapper"
                                           ));
                ChainingConverter converter = new ChainingConverter(beanClassLoader);
                return new JacksonSerializer(objectMapper, revisionResolver, converter);
            case JAVA:
                return new JavaSerializer(revisionResolver);
            case XSTREAM:
            case DEFAULT:
            default:
                XStreamSerializer xStreamSerializer = new XStreamSerializer(revisionResolver);
                xStreamSerializer.getXStream().setClassLoader(beanClassLoader);
                return xStreamSerializer;
        }
    }

    @Bean
    @ConditionalOnMissingBean
    public CorrelationDataProvider messageOriginProvider() {
        return new MessageOriginProvider();
    }

    @Qualifier("eventStore")
    @Bean(name = "eventBus")
    @ConditionalOnMissingBean(EventBus.class)
    @ConditionalOnBean(EventStorageEngine.class)
    public EmbeddedEventStore eventStore(EventStorageEngine storageEngine, AxonConfiguration configuration) {
        return new EmbeddedEventStore(storageEngine, configuration.messageMonitor(EventStore.class, "eventStore"));
    }

    @ConditionalOnMissingBean
    @Bean
    public CommandGateway commandGateway(CommandBus commandBus) {
        return DefaultCommandGateway.builder().commandBus(commandBus).build();
    }

    @Bean
    @ConditionalOnMissingBean({EventStorageEngine.class, EventBus.class})
    public SimpleEventBus eventBus(AxonConfiguration configuration) {
        return new SimpleEventBus(Integer.MAX_VALUE, configuration.messageMonitor(EventStore.class, "eventStore"));
    }

    @SuppressWarnings("unchecked")
    @Autowired
    public void configureEventHandling(EventHandlingConfiguration eventHandlingConfiguration,
                                       EventProcessingConfiguration eventProcessingConfiguration,
                                       ApplicationContext applicationContext) {
        eventProcessorProperties.getProcessors().forEach((k, v) -> {

            Function<Configuration, SequencingPolicy<? super EventMessage<?>>> sequencingPolicy =
                    resolveSequencingPolicy(applicationContext, v);
            eventHandlingConfiguration.configureSequencingPolicy(k, sequencingPolicy);

            if (v.getMode() == EventProcessorProperties.Mode.TRACKING) {
                TrackingEventProcessorConfiguration config = TrackingEventProcessorConfiguration
                        .forParallelProcessing(v.getThreadCount())
                        .andBatchSize(v.getBatchSize())
                        .andInitialSegmentsCount(v.getInitialSegmentCount());
                Function<Configuration, StreamableMessageSource<TrackedEventMessage<?>>> messageSource =
                        resolveMessageSource(applicationContext, v);
                eventProcessingConfiguration.registerTrackingEventProcessor(k, messageSource, c -> config);
            } else {
                if (v.getSource() == null) {
                    eventProcessingConfiguration.registerSubscribingEventProcessor(k);
                } else {
                    eventProcessingConfiguration.registerSubscribingEventProcessor(
                            k, c -> applicationContext.getBean(v.getSource(), SubscribableMessageSource.class)
                    );
                }
            }
        });
    }

    @SuppressWarnings("unchecked")
    private Function<Configuration, StreamableMessageSource<TrackedEventMessage<?>>> resolveMessageSource(
            ApplicationContext applicationContext, EventProcessorProperties.ProcessorSettings v) {
        Function<Configuration, StreamableMessageSource<TrackedEventMessage<?>>> messageSource;
        if (v.getSource() == null) {
            messageSource = Configuration::eventStore;
        } else {
            messageSource = c -> applicationContext.getBean(v.getSource(), StreamableMessageSource.class);
        }
        return messageSource;
    }

    @SuppressWarnings("unchecked")
    private Function<Configuration, SequencingPolicy<? super EventMessage<?>>> resolveSequencingPolicy(
            ApplicationContext applicationContext, EventProcessorProperties.ProcessorSettings v) {
        Function<Configuration, SequencingPolicy<? super EventMessage<?>>> sequencingPolicy;
        if (v.getSequencingPolicy() != null) {
            sequencingPolicy = c -> applicationContext.getBean(v.getSequencingPolicy(), SequencingPolicy.class);
        } else {
            sequencingPolicy = c -> SequentialPerAggregatePolicy.instance();
        }
        return sequencingPolicy;
    }

    @ConditionalOnMissingBean(ignored = {DistributedCommandBus.class}, value = CommandBus.class)
    @Qualifier("localSegment")
    @Bean
    public SimpleCommandBus commandBus(TransactionManager txManager, AxonConfiguration axonConfiguration) {
        SimpleCommandBus commandBus =
<<<<<<< HEAD
                SimpleCommandBus.builder()
                                .transactionManager(txManager)
                                .messageMonitor(axonConfiguration.messageMonitor(CommandBus.class, "commandBus"))
                                .build();
=======
                new SimpleCommandBus(txManager, axonConfiguration.messageMonitor(CommandBus.class, "commandBus"));

>>>>>>> 34e8538c
        commandBus.registerHandlerInterceptor(
                new CorrelationDataInterceptor<>(axonConfiguration.correlationDataProviders())
        );
        return commandBus;
    }

    @ConditionalOnMissingBean(value = {QueryBus.class, QueryInvocationErrorHandler.class})
    @Qualifier("localSegment")
    @Bean
    public SimpleQueryBus queryBus(AxonConfiguration axonConfiguration, TransactionManager transactionManager) {
        return new SimpleQueryBus(axonConfiguration.messageMonitor(QueryBus.class, "queryBus"),
                                  transactionManager,
                                  axonConfiguration.getComponent(QueryInvocationErrorHandler.class));
    }

    @ConditionalOnBean(QueryInvocationErrorHandler.class)
    @ConditionalOnMissingBean(QueryBus.class)
    @Qualifier("localSegment")
    @Bean
    public SimpleQueryBus queryBus(AxonConfiguration axonConfiguration,
                                   TransactionManager transactionManager,
                                   QueryInvocationErrorHandler eh) {
        return new SimpleQueryBus(axonConfiguration.messageMonitor(QueryBus.class, "queryBus"),
                                  transactionManager,
                                  eh);
    }

    @Override
    public void setBeanClassLoader(ClassLoader classLoader) {
        this.beanClassLoader = classLoader;
    }
}<|MERGE_RESOLUTION|>--- conflicted
+++ resolved
@@ -114,24 +114,6 @@
         return buildSerializer(revisionResolver, serializerProperties.getGeneral());
     }
 
-<<<<<<< HEAD
-    private Serializer buildSerializer(RevisionResolver revisionResolver, SerializerProperties.SerializerType serializerType) {
-        switch (serializerType) {
-            case JACKSON:
-                return new JacksonSerializer(revisionResolver, new ChainingConverter(beanClassLoader));
-            case JAVA:
-                return new JavaSerializer(revisionResolver);
-            case XSTREAM:
-            case DEFAULT:
-            default:
-                XStreamSerializer xStreamSerializer = new XStreamSerializer(revisionResolver);
-                xStreamSerializer.getXStream().setClassLoader(beanClassLoader);
-                return xStreamSerializer;
-        }
-    }
-
-=======
->>>>>>> 34e8538c
     @Bean
     @Qualifier("messageSerializer")
     @ConditionalOnMissingQualifiedBean(beanClass = Serializer.class, qualifier = "messageSerializer")
@@ -268,15 +250,10 @@
     @Bean
     public SimpleCommandBus commandBus(TransactionManager txManager, AxonConfiguration axonConfiguration) {
         SimpleCommandBus commandBus =
-<<<<<<< HEAD
                 SimpleCommandBus.builder()
                                 .transactionManager(txManager)
                                 .messageMonitor(axonConfiguration.messageMonitor(CommandBus.class, "commandBus"))
                                 .build();
-=======
-                new SimpleCommandBus(txManager, axonConfiguration.messageMonitor(CommandBus.class, "commandBus"));
-
->>>>>>> 34e8538c
         commandBus.registerHandlerInterceptor(
                 new CorrelationDataInterceptor<>(axonConfiguration.correlationDataProviders())
         );
