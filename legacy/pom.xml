<?xml version="1.0" encoding="UTF-8"?>
<!--
  ~ Copyright (c) 2010-2018. Axon Framework
  ~
  ~ Licensed under the Apache License, Version 2.0 (the "License");
  ~ you may not use this file except in compliance with the License.
  ~ You may obtain a copy of the License at
  ~
  ~    http://www.apache.org/licenses/LICENSE-2.0
  ~
  ~ Unless required by applicable law or agreed to in writing, software
  ~ distributed under the License is distributed on an "AS IS" BASIS,
  ~ WITHOUT WARRANTIES OR CONDITIONS OF ANY KIND, either express or implied.
  ~ See the License for the specific language governing permissions and
  ~ limitations under the License.
  -->

<project xmlns="http://maven.apache.org/POM/4.0.0" xmlns:xsi="http://www.w3.org/2001/XMLSchema-instance" xsi:schemaLocation="http://maven.apache.org/POM/4.0.0 http://maven.apache.org/xsd/maven-4.0.0.xsd">
    <parent>
        <groupId>org.axonframework</groupId>
        <artifactId>axon</artifactId>
<<<<<<< HEAD
        <version>4.1-SNAPSHOT</version>
=======
        <version>4.0.1-SNAPSHOT</version>
>>>>>>> 03ff6218
    </parent>
    <modelVersion>4.0.0</modelVersion>

    <artifactId>axon-legacy</artifactId>

    <name>Axon Legacy Components</name>
    <description>
        This module contains components that enable migration of older Axon projects to use the latest Axon version.
    </description>

    <packaging>jar</packaging>

    <dependencies>
        <dependency>
            <groupId>org.axonframework</groupId>
            <artifactId>axon-messaging</artifactId>
            <version>${project.version}</version>
        </dependency>

        <dependency>
            <groupId>joda-time</groupId>
            <artifactId>joda-time</artifactId>
            <version>2.3</version>
        </dependency>

        <dependency>
            <groupId>org.quartz-scheduler</groupId>
            <artifactId>quartz</artifactId>
            <version>2.2.1</version>
            <optional>true</optional>
        </dependency>
<<<<<<< HEAD
=======

        <dependency>
            <groupId>org.axonframework.extensions.mongo</groupId>
            <artifactId>axon-mongo</artifactId>
            <version>4.0</version>
            <optional>true</optional>
        </dependency>
>>>>>>> 03ff6218
    </dependencies>
</project><|MERGE_RESOLUTION|>--- conflicted
+++ resolved
@@ -6,7 +6,7 @@
   ~ you may not use this file except in compliance with the License.
   ~ You may obtain a copy of the License at
   ~
-  ~    http://www.apache.org/licenses/LICENSE-2.0
+  ~     http://www.apache.org/licenses/LICENSE-2.0
   ~
   ~ Unless required by applicable law or agreed to in writing, software
   ~ distributed under the License is distributed on an "AS IS" BASIS,
@@ -19,11 +19,7 @@
     <parent>
         <groupId>org.axonframework</groupId>
         <artifactId>axon</artifactId>
-<<<<<<< HEAD
         <version>4.1-SNAPSHOT</version>
-=======
-        <version>4.0.1-SNAPSHOT</version>
->>>>>>> 03ff6218
     </parent>
     <modelVersion>4.0.0</modelVersion>
 
@@ -55,8 +51,6 @@
             <version>2.2.1</version>
             <optional>true</optional>
         </dependency>
-<<<<<<< HEAD
-=======
 
         <dependency>
             <groupId>org.axonframework.extensions.mongo</groupId>
@@ -64,6 +58,5 @@
             <version>4.0</version>
             <optional>true</optional>
         </dependency>
->>>>>>> 03ff6218
     </dependencies>
 </project>