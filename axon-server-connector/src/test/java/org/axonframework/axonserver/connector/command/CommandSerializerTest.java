--- conflicted
+++ resolved
@@ -20,11 +20,8 @@
 import io.axoniq.axonserver.grpc.command.Command;
 import io.axoniq.axonserver.grpc.command.CommandResponse;
 import org.axonframework.axonserver.connector.AxonServerConfiguration;
-<<<<<<< HEAD
 import org.axonframework.axonserver.connector.ErrorCode;
-=======
 import org.axonframework.axonserver.connector.utils.TestSerializer;
->>>>>>> 4e303ff7
 import org.axonframework.commandhandling.CommandExecutionException;
 import org.axonframework.commandhandling.CommandMessage;
 import org.axonframework.commandhandling.CommandResultMessage;
@@ -33,10 +30,6 @@
 import org.axonframework.messaging.MetaData;
 import org.axonframework.serialization.SerializationException;
 import org.axonframework.serialization.json.JacksonSerializer;
-<<<<<<< HEAD
-import org.axonframework.serialization.xml.XStreamSerializer;
-=======
->>>>>>> 4e303ff7
 import org.junit.jupiter.params.*;
 import org.junit.jupiter.params.provider.*;
 
@@ -136,7 +129,8 @@
     @MethodSource("data")
     @ParameterizedTest
     void testSerializeNonTransientExceptionalResponse(CommandSerializer testSubject) {
-        SerializationException nonTransientExceptionCause = new SerializationException("Serialization non recoverable problem");
+        SerializationException nonTransientExceptionCause = new SerializationException(
+                "Serialization non recoverable problem");
         Exception exception = new CommandExecutionException("oops", nonTransientExceptionCause, null);
         CommandResultMessage<?> response = new GenericCommandResultMessage<>(exception,
                                                                              MetaData.with("test", "testValue"));
@@ -149,7 +143,8 @@
     @MethodSource("data")
     @ParameterizedTest
     void testSerializeDeserializeNonTransientExceptionalResponseWithDetails(CommandSerializer testSubject) {
-        SerializationException nonTransientExceptionCause = new SerializationException("Serialization non recoverable problem");
+        SerializationException nonTransientExceptionCause = new SerializationException(
+                "Serialization non recoverable problem");
         Exception exception = new CommandExecutionException("oops", nonTransientExceptionCause, "Details");
         CommandResultMessage<?> response = new GenericCommandResultMessage<>(exception,
                                                                              MetaData.with("test", "testValue"));
@@ -173,7 +168,11 @@
     void testDeserializeResponseWithoutPayload(CommandSerializer testSubject) {
         CommandResponse response = CommandResponse.newBuilder()
                                                   .setRequestIdentifier("requestId")
-                                                  .putAllMetaData(Collections.singletonMap("meta-key", MetaDataValue.newBuilder().setTextValue("meta-value").build()))
+                                                  .putAllMetaData(Collections.singletonMap("meta-key",
+                                                                                           MetaDataValue.newBuilder()
+                                                                                                        .setTextValue(
+                                                                                                                "meta-value")
+                                                                                                        .build()))
                                                   .build();
 
         CommandResultMessage<Object> actual = testSubject.deserialize(response);
