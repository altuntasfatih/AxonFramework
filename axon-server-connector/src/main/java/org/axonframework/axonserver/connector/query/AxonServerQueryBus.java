--- conflicted
+++ resolved
@@ -30,19 +30,16 @@
 import org.axonframework.axonserver.connector.query.subscription.DeserializedResult;
 import org.axonframework.axonserver.connector.query.subscription.SubscriptionMessageSerializer;
 import org.axonframework.axonserver.connector.query.subscription.SubscriptionQueryRequestTarget;
-<<<<<<< HEAD
 import org.axonframework.axonserver.connector.util.BufferingSpliterator;
 import org.axonframework.axonserver.connector.util.ExceptionSerializer;
 import org.axonframework.axonserver.connector.util.FlowControllingStreamObserver;
 import org.axonframework.axonserver.connector.util.UpstreamAwareStreamObserver;
-=======
 import org.axonframework.axonserver.connector.util.ContextAddingInterceptor;
 import org.axonframework.axonserver.connector.util.ExceptionSerializer;
 import org.axonframework.axonserver.connector.util.FlowControllingStreamObserver;
 import org.axonframework.axonserver.connector.util.ResubscribableStreamObserver;
 import org.axonframework.axonserver.connector.util.TokenAddingInterceptor;
 import org.axonframework.axonserver.connector.util.*;
->>>>>>> e4985d38
 import org.axonframework.common.AxonThreadFactory;
 import org.axonframework.common.Registration;
 import org.axonframework.messaging.MessageDispatchInterceptor;
@@ -118,8 +115,14 @@
                               Serializer messageSerializer,
                               Serializer genericSerializer,
                               QueryPriorityCalculator priorityCalculator) {
-        this(axonServerConnectionManager, configuration, updateEmitter, localSegment, messageSerializer, genericSerializer,
-             priorityCalculator, q -> configuration.getContext());
+        this(axonServerConnectionManager,
+             configuration,
+             updateEmitter,
+             localSegment,
+             messageSerializer,
+             genericSerializer,
+             priorityCalculator,
+             q -> configuration.getContext());
     }
 
     public AxonServerQueryBus(AxonServerConnectionManager axonServerConnectionManager,
@@ -322,7 +325,9 @@
 
         Set<String> contextSubscriptions = subscriptions.computeIfAbsent(context, k -> new ConcurrentSkipListSet<>());
         if (!contextSubscriptions.add(subscriptionId)) {
-            String errorMessage = "There already is a subscription query with subscription Id [" + subscriptionId + "] for context [" + context + "]";
+            String errorMessage =
+                    "There already is a subscription query with subscription Id [" + subscriptionId + "] for context ["
+                            + context + "]";
             logger.warn(errorMessage);
             throw new IllegalArgumentException(errorMessage);
         }
@@ -529,11 +534,7 @@
                     t -> resubscribe());
 
             StreamObserver<QueryProviderOutbound> streamObserver =
-<<<<<<< HEAD
-                    axonServerConnectionManager.getQueryStream(configuration.getContext(), queryProviderInboundStreamObserver);
-=======
-                    axonServerConnectionManager.getQueryStream(resubscribableStreamObserver, interceptors);
->>>>>>> e4985d38
+                    axonServerConnectionManager.getQueryStream(configuration.getContext(), resubscribableStreamObserver);
 
             logger.info("Creating new query stream subscriber");
 
