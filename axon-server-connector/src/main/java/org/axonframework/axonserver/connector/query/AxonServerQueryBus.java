/*
 * Copyright (c) 2010-2020. Axon Framework
 *
 * Licensed under the Apache License, Version 2.0 (the "License");
 * you may not use this file except in compliance with the License.
 * You may obtain a copy of the License at
 *
 *    http://www.apache.org/licenses/LICENSE-2.0
 *
 * Unless required by applicable law or agreed to in writing, software
 * distributed under the License is distributed on an "AS IS" BASIS,
 * WITHOUT WARRANTIES OR CONDITIONS OF ANY KIND, either express or implied.
 * See the License for the specific language governing permissions and
 * limitations under the License.
 */

package org.axonframework.axonserver.connector.query;

import io.axoniq.axonserver.connector.FlowControl;
import io.axoniq.axonserver.connector.ReplyChannel;
import io.axoniq.axonserver.connector.ResultStream;
import io.axoniq.axonserver.connector.ResultStreamPublisher;
import io.axoniq.axonserver.connector.query.QueryDefinition;
import io.axoniq.axonserver.connector.query.QueryHandler;
import io.axoniq.axonserver.grpc.ErrorMessage;
import io.axoniq.axonserver.grpc.query.QueryProviderInbound;
import io.axoniq.axonserver.grpc.query.QueryProviderOutbound;
import io.axoniq.axonserver.grpc.query.QueryRequest;
import io.axoniq.axonserver.grpc.query.QueryResponse;
import io.axoniq.axonserver.grpc.query.QueryUpdate;
import io.axoniq.axonserver.grpc.query.SubscriptionQuery;
import io.grpc.stub.StreamObserver;
import org.axonframework.axonserver.connector.AxonServerConfiguration;
import org.axonframework.axonserver.connector.AxonServerConnectionManager;
import org.axonframework.axonserver.connector.DefaultInstructionAckSource;
import org.axonframework.axonserver.connector.DispatchInterceptors;
import org.axonframework.axonserver.connector.ErrorCode;
import org.axonframework.axonserver.connector.InstructionAckSource;
import org.axonframework.axonserver.connector.TargetContextResolver;
import org.axonframework.axonserver.connector.command.AxonServerRegistration;
import org.axonframework.axonserver.connector.query.subscription.AxonServerSubscriptionQueryResult;
import org.axonframework.axonserver.connector.query.subscription.SubscriptionMessageSerializer;
import org.axonframework.axonserver.connector.util.ExceptionSerializer;
import org.axonframework.axonserver.connector.util.ExecutorServiceBuilder;
import org.axonframework.axonserver.connector.util.UpstreamAwareStreamObserver;
import org.axonframework.common.Assert;
import org.axonframework.common.AxonConfigurationException;
import org.axonframework.common.AxonException;
import org.axonframework.common.AxonThreadFactory;
import org.axonframework.common.Registration;
import org.axonframework.lifecycle.Lifecycle;
import org.axonframework.lifecycle.Phase;
import org.axonframework.lifecycle.ShutdownLatch;
import org.axonframework.messaging.Distributed;
import org.axonframework.messaging.GenericMessage;
import org.axonframework.messaging.GenericResultMessage;
import org.axonframework.messaging.MessageDispatchInterceptor;
import org.axonframework.messaging.MessageHandler;
import org.axonframework.messaging.MessageHandlerInterceptor;
import org.axonframework.messaging.responsetypes.FluxResponseType;
import org.axonframework.messaging.responsetypes.InstanceResponseType;
import org.axonframework.messaging.responsetypes.ResponseTypes;
import org.axonframework.queryhandling.GenericQueryMessage;
import org.axonframework.queryhandling.GenericQueryResponseMessage;
import org.axonframework.queryhandling.QueryBus;
import org.axonframework.queryhandling.QueryMessage;
import org.axonframework.queryhandling.QueryResponseMessage;
import org.axonframework.queryhandling.QueryUpdateEmitter;
import org.axonframework.queryhandling.StreamingQueryMessage;
import org.axonframework.queryhandling.SubscriptionQueryBackpressure;
import org.axonframework.queryhandling.SubscriptionQueryMessage;
import org.axonframework.queryhandling.SubscriptionQueryResult;
import org.axonframework.queryhandling.SubscriptionQueryUpdateMessage;
import org.axonframework.queryhandling.UpdateHandlerRegistration;
import org.axonframework.serialization.Serializer;
import org.reactivestreams.Publisher;
import org.slf4j.Logger;
import org.slf4j.LoggerFactory;
import reactor.core.publisher.Flux;
import reactor.core.publisher.Mono;
import reactor.core.publisher.Signal;

import java.lang.invoke.MethodHandles;
import java.lang.reflect.Type;
import java.util.Comparator;
import java.util.List;
import java.util.Spliterator;
import java.util.concurrent.BlockingQueue;
import java.util.concurrent.CompletableFuture;
import java.util.concurrent.ExecutorService;
import java.util.concurrent.PriorityBlockingQueue;
import java.util.concurrent.ThreadPoolExecutor;
import java.util.concurrent.TimeUnit;
import java.util.function.Consumer;
import java.util.function.Function;
import java.util.stream.Stream;
import java.util.stream.StreamSupport;

import static java.lang.String.format;
import static org.axonframework.common.BuilderUtils.assertNonNull;

/**
 * Axon {@link QueryBus} implementation that connects to Axon Server to submit and receive queries and query responses.
 * Delegates incoming queries to the provided {@code localSegment}.
 *
 * @author Marc Gathier
 * @since 4.0
 */
public class AxonServerQueryBus implements QueryBus, Distributed<QueryBus>, Lifecycle {

    private static final Logger logger = LoggerFactory.getLogger(MethodHandles.lookup().lookupClass());

    private static final int DIRECT_QUERY_NUMBER_OF_RESULTS = 1;
    private static final long DIRECT_QUERY_TIMEOUT_MS = TimeUnit.HOURS.toMillis(1);
    private static final int SCATTER_GATHER_NUMBER_OF_RESULTS = -1;

    private static final int QUERY_QUEUE_CAPACITY = 1000;
    private static final int DEFAULT_PRIORITY = 0;

    private final AxonServerConnectionManager axonServerConnectionManager;
    private final AxonServerConfiguration configuration;
    private final QueryUpdateEmitter updateEmitter;
    private final QueryBus localSegment;
    private final QuerySerializer serializer;
    private final SubscriptionMessageSerializer subscriptionSerializer;
    private final QueryPriorityCalculator priorityCalculator;

    private final DispatchInterceptors<QueryMessage<?, ?>> dispatchInterceptors;
    private final TargetContextResolver<? super QueryMessage<?, ?>> targetContextResolver;
    private final ShutdownLatch shutdownLatch = new ShutdownLatch();
    private final ExecutorService queryExecutor;
    private final QueryHandler localSegmentAdapter;
    private final String context;

    /**
     * Instantiate a {@link AxonServerQueryBus} based on the fields contained in the {@link Builder}.
     *
     * @param builder the {@link Builder} used to instantiate a {@link AxonServerQueryBus} instance
     */
    public AxonServerQueryBus(Builder builder) {
        builder.validate();
        this.axonServerConnectionManager = builder.axonServerConnectionManager;
        this.configuration = builder.configuration;
        this.updateEmitter = builder.updateEmitter;
        this.localSegment = builder.localSegment;
        this.serializer = builder.buildQuerySerializer();
        this.subscriptionSerializer = builder.buildSubscriptionMessageSerializer();
        this.priorityCalculator = builder.priorityCalculator;
        this.context = configuration.getContext();
        this.targetContextResolver = builder.targetContextResolver.orElse(m -> context);

        dispatchInterceptors = new DispatchInterceptors<>();

        PriorityBlockingQueue<Runnable> queryProcessQueue = new PriorityBlockingQueue<>(
                QUERY_QUEUE_CAPACITY,
                Comparator.comparingLong(
<<<<<<< HEAD
                        r -> r instanceof PrioritizedRunnable ? ((PrioritizedRunnable) r).priority()
                                        : DEFAULT_PRIORITY
=======
                        r -> r instanceof QueryProcessingTask ? ((QueryProcessingTask) r).getPriority() :
                             r instanceof ResponseProcessingTask
                             ? ((ResponseProcessingTask<?>) r).getPriority()
                             : DEFAULT_PRIORITY
>>>>>>> 5473ba38
                ).reversed()
        );
        queryExecutor = builder.executorServiceBuilder.apply(configuration, queryProcessQueue);
        localSegmentAdapter = new LocalSegmentAdapter();
    }

    /**
     * Instantiate a Builder to be able to create an {@link AxonServerQueryBus}.
     * <p>
     * The {@link QueryPriorityCalculator} is defaulted to {@link QueryPriorityCalculator#defaultQueryPriorityCalculator()}
     * and the {@link TargetContextResolver} defaults to a lambda returning the {@link
     * AxonServerConfiguration#getContext()} as the context. The {@link ExecutorServiceBuilder} defaults to {@link
<<<<<<< HEAD
     * ExecutorServiceBuilder#defaultQueryExecutorServiceBuilder()}. The {@link AxonServerConnectionManager}, the {@link
     * AxonServerConfiguration}, the local {@link QueryBus}, the {@link QueryUpdateEmitter}, and the message and generic
=======
     * ExecutorServiceBuilder#defaultQueryExecutorServiceBuilder()}. The {@link AxonServerConnectionManager}, the
     * {@link
     * AxonServerConfiguration}, the local {@link QueryBus}, the {@link QueryUpdateEmitter}, and the message and
     * generic
>>>>>>> 5473ba38
     * {@link Serializer}s are <b>hard requirements</b> and as such should be provided.
     *
     * @return a Builder to be able to create a {@link AxonServerQueryBus}
     */
    public static Builder builder() {
        return new Builder();
    }

<<<<<<< HEAD
=======
    @Override
    public void registerLifecycleHandlers(LifecycleRegistry lifecycle) {
        lifecycle.onStart(Phase.INBOUND_QUERY_CONNECTOR, this::start);
        lifecycle.onShutdown(Phase.INBOUND_QUERY_CONNECTOR, this::disconnect);
        lifecycle.onShutdown(Phase.OUTBOUND_QUERY_CONNECTORS, this::shutdownDispatching);
    }

>>>>>>> 5473ba38
    /**
     * Start the Axon Server {@link QueryBus} implementation.
     */
    public void start() {
        shutdownLatch.initialize();
    }

    @Override
    public <R> Registration subscribe(String queryName,
                                      Type responseType,
                                      MessageHandler<? super QueryMessage<?, R>> handler) {
        Registration localRegistration = localSegment.subscribe(queryName, responseType, handler);
        QueryDefinition queryDefinition = new QueryDefinition(queryName, responseType);
        io.axoniq.axonserver.connector.Registration serverRegistration =
                axonServerConnectionManager.getConnection(context)
                                           .queryChannel()
                                           .registerQueryHandler(localSegmentAdapter, queryDefinition);

        return new AxonServerRegistration(localRegistration, serverRegistration::cancel);
    }

    @Override
    public <Q, R> CompletableFuture<QueryResponseMessage<R>> query(QueryMessage<Q, R> queryMessage) {
        Assert.isFalse(queryMessage.getResponseType() instanceof FluxResponseType,
                       () -> "Direct query does not support Flux as a return type.");
        shutdownLatch.ifShuttingDown(format("Cannot dispatch new %s as this bus is being shut down", "queries"));

        QueryMessage<Q, R> interceptedQuery = dispatchInterceptors.intercept(queryMessage);
        ShutdownLatch.ActivityHandle queryInTransit = shutdownLatch.registerActivity();
        CompletableFuture<QueryResponseMessage<R>> queryTransaction = new CompletableFuture<>();
        try {
            int priority = priorityCalculator.determinePriority(interceptedQuery);
            QueryRequest queryRequest = serialize(interceptedQuery);
            Publisher<QueryResponse> result = invoke(interceptedQuery, queryRequest);

            Runnable task = new BlockingQueryResponseProcessingTask<>(result,
                                                                      serializer,
                                                                      queryTransaction,
                                                                      priority,
                                                                      queryMessage.getResponseType());
            queryExecutor.submit(task);
        } catch (Exception e) {
            logger.debug("There was a problem issuing a query {}.", interceptedQuery, e);
            AxonException exception = ErrorCode.QUERY_DISPATCH_ERROR.convert(configuration.getClientId(), e);
            queryTransaction.completeExceptionally(exception);
        }

        return queryTransaction.whenComplete((r, e) -> queryInTransit.end());
    }

    @Override
    public <Q, R> Publisher<QueryResponseMessage<R>> streamingQuery(StreamingQueryMessage<Q, R> query) {
        return Mono.fromSupplier(this::registerStreamingQueryActivity)
                   .flatMapMany(activity -> Mono.just(dispatchInterceptors.intercept(query))
                                                .flatMapMany(intercepted -> Mono.just(serialize(intercepted))
                                                                                .flatMapMany(queryRequest -> invoke(intercepted, queryRequest))
                                                                                .flatMap(queryResponse -> deserialize(intercepted, queryResponse))
                                                                                .doOnTerminate(activity::end)));
    }

    private ShutdownLatch.ActivityHandle registerStreamingQueryActivity() {
        shutdownLatch.ifShuttingDown(format("Cannot dispatch new %s as this bus is being shut down", "queries"));
        return shutdownLatch.registerActivity();
    }

    private QueryRequest serialize(QueryMessage<?, ?> query) {
        return serializer.serializeRequest(query,
                                           DIRECT_QUERY_NUMBER_OF_RESULTS,
                                           DIRECT_QUERY_TIMEOUT_MS,
                                           priorityCalculator.determinePriority(query));
    }

    private Publisher<QueryResponse> invoke(QueryMessage<?, ?> queryMessage, QueryRequest queryRequest) {
        return new ResultStreamPublisher<>(() -> axonServerConnectionManager.getConnection(targetContextResolver.resolveContext(queryMessage))
                                                                            .queryChannel()
                                                                            .query(queryRequest));
    }

    private <R> Publisher<QueryResponseMessage<R>> deserialize(StreamingQueryMessage<?, R> queryMessage,
                                                               QueryResponse queryResponse) {
        Class<R> expectedResponseType = (Class<R>) queryMessage.getResponseType().getExpectedResponseType();
        if (queryResponse.getStreamed()) {
            InstanceResponseType<R> instanceResponseType = new InstanceResponseType<>(expectedResponseType);
            QueryResponseMessage<R> responseMessage = serializer.deserializeResponse(queryResponse,
                                                                                     instanceResponseType);
            if (responseMessage.isExceptional()) {
                return Flux.error(responseMessage.exceptionResult());
            }
            return Flux.just(responseMessage);
        } else {
            QueryResponseMessage<List<R>> responseMessage = serializer.deserializeResponse(
                    queryResponse,
                    ResponseTypes.multipleInstancesOf(expectedResponseType));
            if (responseMessage.isExceptional()) {
                return Flux.error(responseMessage.exceptionResult());
            }
            return Flux.fromStream(responseMessage.getPayload()
                                                  .stream()
                                                  .map(payload -> switchPayload(responseMessage,
                                                                                payload,
                                                                                expectedResponseType)));
        }
    }

    private <R> QueryResponseMessage<R> switchPayload(QueryResponseMessage<?> original,
                                                      R newPayload,
                                                      Class<R> expectedPayloadType) {
        if (original.isExceptional()) {
            GenericMessage<R> delegate = new GenericMessage<>(original.getIdentifier(),
                                                              expectedPayloadType,
                                                              null,
                                                              original.getMetaData());
            return new GenericQueryResponseMessage<>(delegate, original.exceptionResult());
        }
        GenericMessage<R> delegate = new GenericMessage<>(original.getIdentifier(),
                                                          expectedPayloadType,
                                                          newPayload,
                                                          original.getMetaData());
        return new GenericQueryResponseMessage<>(delegate);
    }

    @Override
    public <Q, R> Stream<QueryResponseMessage<R>> scatterGather(QueryMessage<Q, R> queryMessage,
                                                                long timeout,
                                                                TimeUnit timeUnit) {
        Assert.isFalse(queryMessage.getResponseType() instanceof FluxResponseType,
                       () -> "Scatter-Gather query does not support Flux as a return type.");
        shutdownLatch.ifShuttingDown(format(
                "Cannot dispatch new %s as this bus is being shut down", "scatter-gather queries"
        ));

        QueryMessage<Q, R> interceptedQuery = dispatchInterceptors.intercept(queryMessage);
        ShutdownLatch.ActivityHandle queryInTransit = shutdownLatch.registerActivity();
        long deadline = System.currentTimeMillis() + timeUnit.toMillis(timeout);
        try {
            String targetContext = targetContextResolver.resolveContext(interceptedQuery);
            QueryRequest queryRequest =
                    serializer.serializeRequest(interceptedQuery,
                                                SCATTER_GATHER_NUMBER_OF_RESULTS,
                                                timeUnit.toMillis(timeout),
                                                priorityCalculator.determinePriority(interceptedQuery));

            ResultStream<QueryResponse> queryResult = axonServerConnectionManager.getConnection(targetContext)
                                                                                 .queryChannel()
                                                                                 .query(queryRequest);

            return StreamSupport.stream(
                    new QueryResponseSpliterator<>(queryMessage,
                                                   queryResult,
                                                   deadline,
                                                   serializer,
                                                   queryInTransit::end),
                    false
            ).onClose(queryInTransit::end);
        } catch (Exception e) {
            logger.debug("There was a problem issuing a scatter-gather query {}.", interceptedQuery, e);
            queryInTransit.end();
            throw e;
        }
    }

    @Override
    public <Q, I, U> SubscriptionQueryResult<QueryResponseMessage<I>, SubscriptionQueryUpdateMessage<U>> subscriptionQuery(
            SubscriptionQueryMessage<Q, I, U> query) {
        return QueryBus.super.subscriptionQuery(query);
    }

    /**
     * {@inheritDoc}
     *
     * @deprecated in favor of using the {{@link #subscriptionQuery(SubscriptionQueryMessage, int)}}
     */
    @Deprecated
    @Override
    public <Q, I, U> SubscriptionQueryResult<QueryResponseMessage<I>, SubscriptionQueryUpdateMessage<U>> subscriptionQuery(
            SubscriptionQueryMessage<Q, I, U> query,
            SubscriptionQueryBackpressure backPressure,
            int updateBufferSize
    ) {
        return subscriptionQuery(query, updateBufferSize);
    }

    @Override
    public <Q, I, U> SubscriptionQueryResult<QueryResponseMessage<I>, SubscriptionQueryUpdateMessage<U>> subscriptionQuery(
            SubscriptionQueryMessage<Q, I, U> query,
            int updateBufferSize
    ) {
        Assert.isFalse(query.getResponseType() instanceof FluxResponseType,
                       () -> "Subscription Query query does not support Flux as a return type.");
        Assert.isFalse(query.getUpdateResponseType() instanceof FluxResponseType,
                       () -> "Subscription Query query does not support Flux as an update type.");
        shutdownLatch.ifShuttingDown(format(
                "Cannot dispatch new %s as this bus is being shut down", "subscription queries"
        ));

        SubscriptionQueryMessage<Q, I, U> interceptedQuery = dispatchInterceptors.intercept(query);
        String subscriptionId = interceptedQuery.getIdentifier();
        String targetContext = targetContextResolver.resolveContext(interceptedQuery);

        logger.debug("Subscription Query requested with subscription Id [{}]", subscriptionId);

        io.axoniq.axonserver.connector.query.SubscriptionQueryResult result =
                axonServerConnectionManager.getConnection(targetContext)
                                           .queryChannel()
                                           .subscriptionQuery(
                                                   subscriptionSerializer.serializeQuery(interceptedQuery),
                                                   subscriptionSerializer.serializeUpdateType(interceptedQuery),
                                                   configuration.getQueryFlowControl().getInitialNrOfPermits(),
                                                   configuration.getQueryFlowControl().getNrOfNewPermits()
                                           );
        return new AxonServerSubscriptionQueryResult<>(result, subscriptionSerializer);
    }

    @Override
    public QueryUpdateEmitter queryUpdateEmitter() {
        return updateEmitter;
    }

    @Override
    public QueryBus localSegment() {
        return localSegment;
    }

    @Override
    public Registration registerHandlerInterceptor(MessageHandlerInterceptor<? super QueryMessage<?, ?>> interceptor) {
        return localSegment.registerHandlerInterceptor(interceptor);
    }

    @Override
    public Registration registerDispatchInterceptor(
            MessageDispatchInterceptor<? super QueryMessage<?, ?>> dispatchInterceptor) {
        return dispatchInterceptors.registerDispatchInterceptor(dispatchInterceptor);
    }

    /**
     * Disconnect the query bus from Axon Server, by unsubscribing all known query handlers. This shutdown operation is
     * performed in the {@link Phase#INBOUND_QUERY_CONNECTOR} phase.
     */
    public void disconnect() {
        if (axonServerConnectionManager.isConnected(context)) {
            axonServerConnectionManager.getConnection(context).queryChannel().prepareDisconnect();
        }
    }

    /**
     * Shutdown the query bus asynchronously for dispatching queries to Axon Server. This process will wait for
     * dispatched queries which have not received a response yet and will close off running subscription queries. This
     * shutdown operation is performed in the {@link Phase#OUTBOUND_QUERY_CONNECTORS} phase.
     *
     * @return a completable future which is resolved once all query dispatching activities are completed
     */
    public CompletableFuture<Void> shutdownDispatching() {
        return shutdownLatch.initiateShutdown();
    }

    /**
<<<<<<< HEAD
=======
     * A {@link Runnable} implementation which is given to a {@link PriorityBlockingQueue} to be consumed by the query
     * {@link ExecutorService}, in order. The {@code priority} is retrieved from the provided {@link QueryRequest} and
     * used to priorities this {@link QueryProcessingTask} among others of it's kind.
     */
    private static class QueryProcessingTask implements Runnable {

        private final QueryBus localSegment;
        private final long priority;
        private final QueryRequest queryRequest;
        private final ReplyChannel<QueryResponse> responseHandler;
        private final QuerySerializer serializer;
        private final String clientId;

        private QueryProcessingTask(QueryBus localSegment,
                                    QueryRequest queryRequest,
                                    ReplyChannel<QueryResponse> responseHandler,
                                    QuerySerializer serializer, String clientId) {
            this.localSegment = localSegment;
            this.priority = priority(queryRequest.getProcessingInstructionsList());
            this.queryRequest = queryRequest;
            this.responseHandler = responseHandler;
            this.serializer = serializer;
            this.clientId = clientId;
        }

        public long getPriority() {
            return priority;
        }

        @Override
        public void run() {
            try {
                logger.debug("Will process query [{}]", queryRequest.getQuery());
                QueryMessage<Object, Object> queryMessage = serializer.deserializeRequest(queryRequest);
                if (ProcessingInstructionHelper.numberOfResults(queryRequest.getProcessingInstructionsList()) == 1) {
                    localSegment.query(queryMessage).whenComplete((r, e) -> {
                        if (e != null) {
                            ErrorMessage ex = ExceptionSerializer.serialize(clientId, e);
                            QueryResponse response =
                                    QueryResponse.newBuilder()
                                                 .setErrorCode(ErrorCode.getQueryExecutionErrorCode(e).errorCode())
                                                 .setErrorMessage(ex)
                                                 .setRequestIdentifier(queryRequest.getMessageIdentifier())
                                                 .build();
                            responseHandler.sendLast(response);
                        } else {
                            responseHandler.sendLast(
                                    serializer.serializeResponse(r, queryRequest.getMessageIdentifier())
                            );
                        }
                    });
                } else {
                    Stream<QueryResponseMessage<Object>> result = localSegment.scatterGather(
                            queryMessage,
                            ProcessingInstructionHelper.timeout(queryRequest.getProcessingInstructionsList()),
                            TimeUnit.MILLISECONDS
                    );
                    result.forEach(r -> responseHandler.send(
                            serializer.serializeResponse(r, queryRequest.getMessageIdentifier())
                    ));
                    responseHandler.complete();
                }
            } catch (RuntimeException | OutOfDirectMemoryError e) {
                ErrorMessage ex = ExceptionSerializer.serialize(clientId, e);
                responseHandler.sendLast(QueryResponse.newBuilder()
                                                      .setErrorCode(ErrorCode.getQueryExecutionErrorCode(e).errorCode())
                                                      .setErrorMessage(ex)
                                                      .setRequestIdentifier(queryRequest.getMessageIdentifier())
                                                      .build());
                logger.warn("Query Processor had an exception when processing query [{}]",
                            queryRequest.getQuery(), e);
            }
        }
    }

    /**
>>>>>>> 5473ba38
     * Builder class to instantiate an {@link AxonServerQueryBus}.
     * <p>
     * The {@link QueryPriorityCalculator} is defaulted to {@link QueryPriorityCalculator#defaultQueryPriorityCalculator()}
     * and the {@link TargetContextResolver} defaults to a lambda returning the {@link
     * AxonServerConfiguration#getContext()} as the context. The {@link ExecutorServiceBuilder} defaults to {@link
     * ExecutorServiceBuilder#defaultQueryExecutorServiceBuilder()}. The {@link AxonServerConnectionManager}, the
     * {@link
     * AxonServerConfiguration}, the local {@link QueryBus}, the {@link QueryUpdateEmitter}, and the message and
     * generic
     * {@link Serializer}s are <b>hard requirements</b> and as such should be provided.
     */
    public static class Builder {

        private AxonServerConnectionManager axonServerConnectionManager;
        private AxonServerConfiguration configuration;
        private QueryBus localSegment;
        private QueryUpdateEmitter updateEmitter;
        private Serializer messageSerializer;
        private Serializer genericSerializer;
        private QueryPriorityCalculator priorityCalculator = QueryPriorityCalculator.defaultQueryPriorityCalculator();
        private TargetContextResolver<? super QueryMessage<?, ?>> targetContextResolver =
                q -> configuration.getContext();
        private ExecutorServiceBuilder executorServiceBuilder =
                ExecutorServiceBuilder.defaultQueryExecutorServiceBuilder();

        /**
         * Sets the {@link AxonServerConnectionManager} used to create connections between this application and an Axon
         * Server instance.
         *
         * @param axonServerConnectionManager an {@link AxonServerConnectionManager} used to create connections between
         *                                    this application and an Axon Server instance
         *
         * @return the current Builder instance, for fluent interfacing
         */
        public Builder axonServerConnectionManager(AxonServerConnectionManager axonServerConnectionManager) {
            assertNonNull(axonServerConnectionManager, "AxonServerConnectionManager may not be null");
            this.axonServerConnectionManager = axonServerConnectionManager;
            return this;
        }

        /**
         * Sets the {@link AxonServerConfiguration} used to configure several components within the Axon Server Query
         * Bus, like setting the client id or the number of query handling threads used.
         *
         * @param configuration an {@link AxonServerConfiguration} used to configure several components within the Axon
         *                      Server Query Bus
         *
         * @return the current Builder instance, for fluent interfacing
         */
        public Builder configuration(AxonServerConfiguration configuration) {
            assertNonNull(configuration, "AxonServerConfiguration may not be null");
            this.configuration = configuration;
            return this;
        }

        /**
         * Sets the local {@link QueryBus} used to dispatch incoming queries to the local environment.
         *
         * @param localSegment a {@link QueryBus} used to dispatch incoming queries to the local environment
         *
         * @return the current Builder instance, for fluent interfacing
         */
        public Builder localSegment(QueryBus localSegment) {
            assertNonNull(localSegment, "Local QueryBus may not be null");
            this.localSegment = localSegment;
            return this;
        }

        /**
         * Sets the {@link QueryUpdateEmitter} which can be used to emit updates to queries. Required to honor the
         * {@link QueryBus#queryUpdateEmitter()} contract.
         *
         * @param updateEmitter a {@link QueryUpdateEmitter} which can be used to emit updates to queries
         *
         * @return the current Builder instance, for fluent interfacing
         */
        public Builder updateEmitter(QueryUpdateEmitter updateEmitter) {
            assertNonNull(updateEmitter, "QueryUpdateEmitter may not be null");
            this.updateEmitter = updateEmitter;
            return this;
        }

        /**
         * Sets the message {@link Serializer} used to de-/serialize incoming and outgoing queries and query responses.
         *
         * @param messageSerializer a {@link Serializer} used to de-/serialize incoming and outgoing queries and query
         *                          responses
         *
         * @return the current Builder instance, for fluent interfacing
         */
        public Builder messageSerializer(Serializer messageSerializer) {
            assertNonNull(messageSerializer, "Message Serializer may not be null");
            this.messageSerializer = messageSerializer;
            return this;
        }

        /**
         * Sets the generic {@link Serializer} used to de-/serialize incoming and outgoing query {@link
         * org.axonframework.messaging.responsetypes.ResponseType} implementations.
         *
         * @param genericSerializer a {@link Serializer} used to de-/serialize incoming and outgoing query {@link
         *                          org.axonframework.messaging.responsetypes.ResponseType} implementations.
         *
         * @return the current Builder instance, for fluent interfacing
         */
        public Builder genericSerializer(Serializer genericSerializer) {
            assertNonNull(genericSerializer, "Generic Serializer may not be null");
            this.genericSerializer = genericSerializer;
            return this;
        }

        /**
         * Sets the {@link QueryPriorityCalculator} used to deduce the priority of an incoming query among other
         * queries, to give precedence over high(er) valued queries for example. Defaults to a {@link
         * QueryPriorityCalculator#defaultQueryPriorityCalculator()}.
         *
         * @param priorityCalculator a {@link QueryPriorityCalculator} used to deduce the priority of an incoming query
         *                           among other queries
         *
         * @return the current Builder instance, for fluent interfacing
         */
        public Builder priorityCalculator(QueryPriorityCalculator priorityCalculator) {
            assertNonNull(targetContextResolver, "QueryPriorityCalculator may not be null");
            this.priorityCalculator = priorityCalculator;
            return this;
        }

        /**
         * Sets the {@link TargetContextResolver} used to resolve the target (bounded) context of an ingested {@link
         * QueryMessage}. Defaults to returning the {@link AxonServerConfiguration#getContext()} on any type of query
         * message being ingested.
         *
         * @param targetContextResolver a {@link TargetContextResolver} used to resolve the target (bounded) context of
         *                              an ingested {@link QueryMessage}
         *
         * @return the current Builder instance, for fluent interfacing
         */
        public Builder targetContextResolver(TargetContextResolver<? super QueryMessage<?, ?>> targetContextResolver) {
            assertNonNull(targetContextResolver, "TargetContextResolver may not be null");
            this.targetContextResolver = targetContextResolver;
            return this;
        }

        /**
         * Sets the {@link ExecutorServiceBuilder} which builds an {@link ExecutorService} based on a given {@link
         * AxonServerConfiguration} and {@link BlockingQueue} of {@link Runnable}. This ExecutorService is used to
         * process incoming queries with. Defaults to a {@link ThreadPoolExecutor}, using the {@link
         * AxonServerConfiguration#getQueryThreads()} for the pool size, a keep-alive-time of {@code 100ms}, the given
         * BlockingQueue as the work queue and an {@link AxonThreadFactory}.
         * <p/>
         * Note that it is highly recommended to use the given BlockingQueue if you are to provide you own {@code
         * executorServiceBuilder}, as it ensure the query's priority is taken into consideration. Defaults to {@link
         * ExecutorServiceBuilder#defaultQueryExecutorServiceBuilder()}.
         *
         * @param executorServiceBuilder an {@link ExecutorServiceBuilder} used to build an {@link ExecutorService}
         *                               based on the {@link AxonServerConfiguration} and a {@link BlockingQueue}
         *
         * @return the current Builder instance, for fluent interfacing
         */
        @SuppressWarnings("unused")
        public Builder executorServiceBuilder(ExecutorServiceBuilder executorServiceBuilder) {
            assertNonNull(executorServiceBuilder, "ExecutorServiceBuilder may not be null");
            this.executorServiceBuilder = executorServiceBuilder;
            return this;
        }

        /**
         * Sets the request stream factory that creates a request stream based on upstream. Defaults to {@link
         * UpstreamAwareStreamObserver#getRequestStream()}.
         *
         * @param requestStreamFactory factory that creates a request stream based on upstream
         *
         * @return the current Builder instance, for fluent interfacing
         * @deprecated in through use of the <a href="https://github.com/AxonIQ/axonserver-connector-java">AxonServer
         * java connector</a>
         */
        @Deprecated
        public Builder requestStreamFactory(
                Function<UpstreamAwareStreamObserver<QueryProviderInbound>, StreamObserver<QueryProviderOutbound>> requestStreamFactory
        ) {
            return this;
        }

        /**
         * Sets the instruction ack source used to send instruction acknowledgements. Defaults to {@link
         * DefaultInstructionAckSource}.
         *
         * @param instructionAckSource used to send instruction acknowledgements
         *
         * @return the current Builder instance, for fluent interfacing
         * @deprecated in through use of the <a href="https://github.com/AxonIQ/axonserver-connector-java">AxonServer
         * java connector</a>
         */
        @Deprecated
        public Builder instructionAckSource(InstructionAckSource<QueryProviderOutbound> instructionAckSource) {
            return this;
        }

        /**
         * Initializes a {@link AxonServerQueryBus} as specified through this Builder.
         *
         * @return a {@link AxonServerQueryBus} as specified through this Builder
         */
        public AxonServerQueryBus build() {
            return new AxonServerQueryBus(this);
        }

        /**
         * Build a {@link QuerySerializer} using the configured {@code messageSerializer}, {@code genericSerializer} and
         * {@code configuration}.
         *
         * @return a {@link QuerySerializer} based on the configured {@code messageSerializer}, {@code
         * genericSerializer} and {@code configuration}
         */
        protected QuerySerializer buildQuerySerializer() {
            return new QuerySerializer(messageSerializer, genericSerializer, configuration);
        }

        /**
         * Build a {@link SubscriptionMessageSerializer} using the configured {@code messageSerializer}, {@code
         * genericSerializer} and {@code configuration}.
         *
         * @return a {@link SubscriptionMessageSerializer} based on the configured {@code messageSerializer}, {@code
         * genericSerializer} and {@code configuration}
         */
        protected SubscriptionMessageSerializer buildSubscriptionMessageSerializer() {
            return new SubscriptionMessageSerializer(messageSerializer, genericSerializer, configuration);
        }

        /**
         * Validates whether the fields contained in this Builder are set accordingly.
         *
         * @throws AxonConfigurationException if one field is asserted to be incorrect according to the Builder's
         *                                    specifications
         */
        protected void validate() throws AxonConfigurationException {
            assertNonNull(axonServerConnectionManager,
                          "The AxonServerConnectionManager is a hard requirement and should be provided");
            assertNonNull(configuration, "The AxonServerConfiguration is a hard requirement and should be provided");
            assertNonNull(localSegment, "The Local QueryBus is a hard requirement and should be provided");
            assertNonNull(updateEmitter, "The QueryUpdateEmitter is a hard requirement and should be provided");
            assertNonNull(messageSerializer, "The Message Serializer is a hard requirement and should be provided");
            assertNonNull(genericSerializer, "The Generic Serializer is a hard requirement and should be provided");
        }
    }

    private static class QueryResponseSpliterator<Q, R> implements Spliterator<QueryResponseMessage<R>> {

        private final QueryMessage<Q, R> queryMessage;
        private final ResultStream<QueryResponse> queryResult;
        private final long deadline;
        private final QuerySerializer serializer;
        private final Runnable closeHandler;

        public QueryResponseSpliterator(QueryMessage<Q, R> queryMessage,
                                        ResultStream<QueryResponse> queryResult,
                                        long deadline,
                                        QuerySerializer serializer,
                                        Runnable closeHandler) {
            this.queryMessage = queryMessage;
            this.queryResult = queryResult;
            this.deadline = deadline;
            this.serializer = serializer;
            this.closeHandler = closeHandler;
        }

        @Override
        public boolean tryAdvance(Consumer<? super QueryResponseMessage<R>> action) {
            long remaining = deadline - System.currentTimeMillis();
            QueryResponse next;
            if (remaining > 0) {
                try {
                    next = queryResult.nextIfAvailable(remaining, TimeUnit.MILLISECONDS);
                } catch (InterruptedException e) {
                    Thread.currentThread().interrupt();
                    closeHandler.run();
                    return false;
                }
            } else {
                next = queryResult.nextIfAvailable();
            }
            if (next != null) {
                action.accept(serializer.deserializeResponse(next, queryMessage.getResponseType()));
                return true;
            }
            queryResult.close();
            closeHandler.run();
            return false;
        }

        @Override
        public Spliterator<QueryResponseMessage<R>> trySplit() {
            return null;
        }

        @Override
        public long estimateSize() {
            return Long.MAX_VALUE;
        }

        @Override
        public int characteristics() {
            return Spliterator.DISTINCT & Spliterator.IMMUTABLE & Spliterator.NONNULL;
        }
    }
<<<<<<< HEAD

=======
>>>>>>> 5473ba38
    /**
     * A {@link QueryHandler} implementation serving as a wrapper around the local {@link QueryBus} to push through the
     * message handling and subscription query registration.
     */
    private class LocalSegmentAdapter implements QueryHandler {

        @Override
        public void handle(QueryRequest query, ReplyChannel<QueryResponse> responseHandler) {
<<<<<<< HEAD
            stream(query, responseHandler).request(Long.MAX_VALUE);
        }

        @Override
        public FlowControl stream(QueryRequest query, ReplyChannel<QueryResponse> responseHandler) {
            QueryProcessingTask processingTask = new QueryProcessingTask(localSegment,
                                                                         query,
                                                                         responseHandler,
                                                                         serializer,
                                                                         configuration.getClientId());
            queryExecutor.submit(processingTask);
            return new FlowControl() {
                @Override
                public void request(long requested) {
                    queryExecutor.submit(() -> processingTask.request(requested));
                }

                @Override
                public void cancel() {
                    queryExecutor.submit(processingTask::cancel);
                }
            };
=======
            QueryProcessingTask processingTask = new QueryProcessingTask(
                    localSegment, query, responseHandler, serializer, configuration.getClientId()
            );
            queryExecutor.submit(processingTask);
>>>>>>> 5473ba38
        }

        @Override
        public io.axoniq.axonserver.connector.Registration registerSubscriptionQuery(SubscriptionQuery query,
                                                                                     UpdateHandler sendUpdate) {
            UpdateHandlerRegistration<Object> updateHandler =
                    updateEmitter.registerUpdateHandler(subscriptionSerializer.deserialize(query), 1024);

            updateHandler.getUpdates()
<<<<<<< HEAD
=======
                         .map(subscriptionSerializer::serialize)
>>>>>>> 5473ba38
                         .doOnError(e -> {
                             ErrorMessage error = ExceptionSerializer.serialize(configuration.getClientId(), e);
                             String errorCode = ErrorCode.getQueryExecutionErrorCode(e).errorCode();
                             QueryUpdate queryUpdate = QueryUpdate.newBuilder()
                                                                  .setErrorMessage(error)
                                                                  .setErrorCode(errorCode)
                                                                  .build();
                             sendUpdate.sendUpdate(queryUpdate);
                             sendUpdate.complete();
                         })
                         .doOnComplete(sendUpdate::complete)
<<<<<<< HEAD
                         .map(subscriptionSerializer::serialize)
=======
>>>>>>> 5473ba38
                         .subscribe(sendUpdate::sendUpdate);

            return () -> {
                updateHandler.getRegistration().close();
                return CompletableFuture.completedFuture(null);
            };
        }
    }
}<|MERGE_RESOLUTION|>--- conflicted
+++ resolved
@@ -154,15 +154,8 @@
         PriorityBlockingQueue<Runnable> queryProcessQueue = new PriorityBlockingQueue<>(
                 QUERY_QUEUE_CAPACITY,
                 Comparator.comparingLong(
-<<<<<<< HEAD
                         r -> r instanceof PrioritizedRunnable ? ((PrioritizedRunnable) r).priority()
                                         : DEFAULT_PRIORITY
-=======
-                        r -> r instanceof QueryProcessingTask ? ((QueryProcessingTask) r).getPriority() :
-                             r instanceof ResponseProcessingTask
-                             ? ((ResponseProcessingTask<?>) r).getPriority()
-                             : DEFAULT_PRIORITY
->>>>>>> 5473ba38
                 ).reversed()
         );
         queryExecutor = builder.executorServiceBuilder.apply(configuration, queryProcessQueue);
@@ -175,15 +168,10 @@
      * The {@link QueryPriorityCalculator} is defaulted to {@link QueryPriorityCalculator#defaultQueryPriorityCalculator()}
      * and the {@link TargetContextResolver} defaults to a lambda returning the {@link
      * AxonServerConfiguration#getContext()} as the context. The {@link ExecutorServiceBuilder} defaults to {@link
-<<<<<<< HEAD
-     * ExecutorServiceBuilder#defaultQueryExecutorServiceBuilder()}. The {@link AxonServerConnectionManager}, the {@link
-     * AxonServerConfiguration}, the local {@link QueryBus}, the {@link QueryUpdateEmitter}, and the message and generic
-=======
      * ExecutorServiceBuilder#defaultQueryExecutorServiceBuilder()}. The {@link AxonServerConnectionManager}, the
      * {@link
      * AxonServerConfiguration}, the local {@link QueryBus}, the {@link QueryUpdateEmitter}, and the message and
      * generic
->>>>>>> 5473ba38
      * {@link Serializer}s are <b>hard requirements</b> and as such should be provided.
      *
      * @return a Builder to be able to create a {@link AxonServerQueryBus}
@@ -192,8 +180,6 @@
         return new Builder();
     }
 
-<<<<<<< HEAD
-=======
     @Override
     public void registerLifecycleHandlers(LifecycleRegistry lifecycle) {
         lifecycle.onStart(Phase.INBOUND_QUERY_CONNECTOR, this::start);
@@ -201,7 +187,6 @@
         lifecycle.onShutdown(Phase.OUTBOUND_QUERY_CONNECTORS, this::shutdownDispatching);
     }
 
->>>>>>> 5473ba38
     /**
      * Start the Axon Server {@link QueryBus} implementation.
      */
@@ -458,85 +443,6 @@
     }
 
     /**
-<<<<<<< HEAD
-=======
-     * A {@link Runnable} implementation which is given to a {@link PriorityBlockingQueue} to be consumed by the query
-     * {@link ExecutorService}, in order. The {@code priority} is retrieved from the provided {@link QueryRequest} and
-     * used to priorities this {@link QueryProcessingTask} among others of it's kind.
-     */
-    private static class QueryProcessingTask implements Runnable {
-
-        private final QueryBus localSegment;
-        private final long priority;
-        private final QueryRequest queryRequest;
-        private final ReplyChannel<QueryResponse> responseHandler;
-        private final QuerySerializer serializer;
-        private final String clientId;
-
-        private QueryProcessingTask(QueryBus localSegment,
-                                    QueryRequest queryRequest,
-                                    ReplyChannel<QueryResponse> responseHandler,
-                                    QuerySerializer serializer, String clientId) {
-            this.localSegment = localSegment;
-            this.priority = priority(queryRequest.getProcessingInstructionsList());
-            this.queryRequest = queryRequest;
-            this.responseHandler = responseHandler;
-            this.serializer = serializer;
-            this.clientId = clientId;
-        }
-
-        public long getPriority() {
-            return priority;
-        }
-
-        @Override
-        public void run() {
-            try {
-                logger.debug("Will process query [{}]", queryRequest.getQuery());
-                QueryMessage<Object, Object> queryMessage = serializer.deserializeRequest(queryRequest);
-                if (ProcessingInstructionHelper.numberOfResults(queryRequest.getProcessingInstructionsList()) == 1) {
-                    localSegment.query(queryMessage).whenComplete((r, e) -> {
-                        if (e != null) {
-                            ErrorMessage ex = ExceptionSerializer.serialize(clientId, e);
-                            QueryResponse response =
-                                    QueryResponse.newBuilder()
-                                                 .setErrorCode(ErrorCode.getQueryExecutionErrorCode(e).errorCode())
-                                                 .setErrorMessage(ex)
-                                                 .setRequestIdentifier(queryRequest.getMessageIdentifier())
-                                                 .build();
-                            responseHandler.sendLast(response);
-                        } else {
-                            responseHandler.sendLast(
-                                    serializer.serializeResponse(r, queryRequest.getMessageIdentifier())
-                            );
-                        }
-                    });
-                } else {
-                    Stream<QueryResponseMessage<Object>> result = localSegment.scatterGather(
-                            queryMessage,
-                            ProcessingInstructionHelper.timeout(queryRequest.getProcessingInstructionsList()),
-                            TimeUnit.MILLISECONDS
-                    );
-                    result.forEach(r -> responseHandler.send(
-                            serializer.serializeResponse(r, queryRequest.getMessageIdentifier())
-                    ));
-                    responseHandler.complete();
-                }
-            } catch (RuntimeException | OutOfDirectMemoryError e) {
-                ErrorMessage ex = ExceptionSerializer.serialize(clientId, e);
-                responseHandler.sendLast(QueryResponse.newBuilder()
-                                                      .setErrorCode(ErrorCode.getQueryExecutionErrorCode(e).errorCode())
-                                                      .setErrorMessage(ex)
-                                                      .setRequestIdentifier(queryRequest.getMessageIdentifier())
-                                                      .build());
-                logger.warn("Query Processor had an exception when processing query [{}]",
-                            queryRequest.getQuery(), e);
-            }
-        }
-    }
-
-    /**
->>>>>>> 5473ba38
      * Builder class to instantiate an {@link AxonServerQueryBus}.
      * <p>
      * The {@link QueryPriorityCalculator} is defaulted to {@link QueryPriorityCalculator#defaultQueryPriorityCalculator()}
@@ -842,10 +748,7 @@
             return Spliterator.DISTINCT & Spliterator.IMMUTABLE & Spliterator.NONNULL;
         }
     }
-<<<<<<< HEAD
-
-=======
->>>>>>> 5473ba38
+
     /**
      * A {@link QueryHandler} implementation serving as a wrapper around the local {@link QueryBus} to push through the
      * message handling and subscription query registration.
@@ -854,7 +757,6 @@
 
         @Override
         public void handle(QueryRequest query, ReplyChannel<QueryResponse> responseHandler) {
-<<<<<<< HEAD
             stream(query, responseHandler).request(Long.MAX_VALUE);
         }
 
@@ -877,12 +779,6 @@
                     queryExecutor.submit(processingTask::cancel);
                 }
             };
-=======
-            QueryProcessingTask processingTask = new QueryProcessingTask(
-                    localSegment, query, responseHandler, serializer, configuration.getClientId()
-            );
-            queryExecutor.submit(processingTask);
->>>>>>> 5473ba38
         }
 
         @Override
@@ -892,10 +788,6 @@
                     updateEmitter.registerUpdateHandler(subscriptionSerializer.deserialize(query), 1024);
 
             updateHandler.getUpdates()
-<<<<<<< HEAD
-=======
-                         .map(subscriptionSerializer::serialize)
->>>>>>> 5473ba38
                          .doOnError(e -> {
                              ErrorMessage error = ExceptionSerializer.serialize(configuration.getClientId(), e);
                              String errorCode = ErrorCode.getQueryExecutionErrorCode(e).errorCode();
@@ -907,10 +799,7 @@
                              sendUpdate.complete();
                          })
                          .doOnComplete(sendUpdate::complete)
-<<<<<<< HEAD
                          .map(subscriptionSerializer::serialize)
-=======
->>>>>>> 5473ba38
                          .subscribe(sendUpdate::sendUpdate);
 
             return () -> {
