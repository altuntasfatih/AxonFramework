--- conflicted
+++ resolved
@@ -276,17 +276,10 @@
                                                                    .setQueryResponse(QueryResponse.newBuilder()
                                                                                                   .setMessageIdentifier(UUID.randomUUID().toString())
                                                                                                   .setRequestIdentifier(requestId)
-<<<<<<< HEAD
                                                                                                   .setErrorMessage(ExceptionSerializer
                                                                                                                  .serialize(configuration.getClientId(), ex))
-                                                                                                    .setErrorCode(ErrorCode.resolve(ex).errorCode())
-                                                                                                    .build())
-=======
-                                                                                                  .setMessage(ExceptionSerializer
-                                                                                                                 .serialize(configuration.getClientName(), ex))
                                                                                                   .setErrorCode(ErrorCode.QUERY_EXECUTION_ERROR.errorCode())
                                                                                                   .build())
->>>>>>> 133a8049
                                                                    .build());
             }
         }
