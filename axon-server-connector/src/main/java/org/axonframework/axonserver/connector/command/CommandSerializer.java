--- conflicted
+++ resolved
@@ -90,17 +90,8 @@
     public <R> GenericCommandResultMessage<R> deserialize(CommandResponse response) {
         MetaData metaData = new GrpcMetaDataConverter(messageSerializer).convert(response.getMetaDataMap());
 
-<<<<<<< HEAD
         if (response.hasErrorMessage()) {
-            Class<? extends AxonException> exceptionClass = ErrorCode.lookupExceptionClass(response.getErrorCode());
-            Throwable exception = new RemoteCommandException(response.getErrorCode(), response.getErrorMessage());
-            if (CommandExecutionException.class.equals(exceptionClass)) {
-                exception = new CommandExecutionException(response.getErrorMessage().getMessage(), exception);
-            }
-=======
-        if (response.hasMessage()) {
             AxonException exception = ErrorCode.getFromCode(response.getErrorCode()).convert(response.getMessage());
->>>>>>> 133a8049
             return new GenericCommandResultMessage<>(exception, metaData);
         }
 
