--- conflicted
+++ resolved
@@ -19,7 +19,6 @@
 import com.thoughtworks.xstream.XStream;
 import com.thoughtworks.xstream.converters.MarshallingContext;
 import com.thoughtworks.xstream.converters.UnmarshallingContext;
-import com.thoughtworks.xstream.converters.collections.CollectionConverter;
 import com.thoughtworks.xstream.converters.collections.MapConverter;
 import com.thoughtworks.xstream.io.HierarchicalStreamReader;
 import com.thoughtworks.xstream.io.HierarchicalStreamWriter;
@@ -42,7 +41,6 @@
 import java.util.HashMap;
 import java.util.Map;
 import java.util.UUID;
-import java.util.concurrent.ConcurrentSkipListSet;
 
 import static org.axonframework.common.BuilderUtils.assertNonNull;
 
@@ -86,20 +84,12 @@
         xStream.alias("query-update", GenericSubscriptionQueryUpdateMessage.class);
         xStream.alias("deadline", GenericDeadlineMessage.class);
         xStream.alias("meta-data", MetaData.class);
+
         xStream.registerConverter(new MetaDataConverter(xStream.getMapper()));
 
         xStream.addImmutableType(UUID.class, true);
         // For backward compatibility
         xStream.alias("uuid", UUID.class);
-<<<<<<< HEAD
-
-        xStream.alias("meta-data", MetaData.class);
-
-        xStream.registerConverter(new MetaDataConverter(xStream.getMapper()));
-        xStream.registerConverter(new ConcurrentSkipListSetConverter(xStream.getMapper()));
-//        xStream.
-=======
->>>>>>> e723b179
     }
 
     /**
@@ -447,17 +437,4 @@
             }
         }
     }
-
-    private static final class ConcurrentSkipListSetConverter extends CollectionConverter {
-
-        public ConcurrentSkipListSetConverter(Mapper mapper) {
-            super(mapper);
-        }
-
-        @Override
-        public boolean canConvert(Class type) {
-            return super.canConvert(type)
-                    || type.equals(ConcurrentSkipListSet.class);
-        }
-    }
 }