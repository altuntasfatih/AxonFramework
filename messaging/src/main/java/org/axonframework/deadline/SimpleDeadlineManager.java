/*
 * Copyright (c) 2010-2019. Axon Framework
 *
 * Licensed under the Apache License, Version 2.0 (the "License");
 * you may not use this file except in compliance with the License.
 * You may obtain a copy of the License at
 *
 *     http://www.apache.org/licenses/LICENSE-2.0
 *
 * Unless required by applicable law or agreed to in writing, software
 * distributed under the License is distributed on an "AS IS" BASIS,
 * WITHOUT WARRANTIES OR CONDITIONS OF ANY KIND, either express or implied.
 * See the License for the specific language governing permissions and
 * limitations under the License.
 */

package org.axonframework.deadline;

import org.axonframework.common.AxonConfigurationException;
import org.axonframework.common.AxonThreadFactory;
import org.axonframework.common.transaction.NoTransactionManager;
import org.axonframework.common.transaction.TransactionManager;
import org.axonframework.eventhandling.GenericEventMessage;
import org.axonframework.messaging.ExecutionException;
import org.axonframework.messaging.*;
import org.axonframework.messaging.unitofwork.DefaultUnitOfWork;
import org.axonframework.messaging.unitofwork.UnitOfWork;
import org.slf4j.Logger;
import org.slf4j.LoggerFactory;

import java.time.Duration;
import java.time.Instant;
import java.util.Map;
import java.util.Objects;
import java.util.concurrent.*;

import static java.lang.String.format;
import static org.axonframework.common.BuilderUtils.assertNonNull;
import static org.axonframework.deadline.GenericDeadlineMessage.asDeadlineMessage;

/**
 * Implementation of {@link DeadlineManager} which uses Java's {@link ScheduledExecutorService} as scheduling and
 * triggering mechanism.
 * <p>
 * Note that this mechanism is non-persistent. Scheduled tasks will be lost then the JVM is shut down, unless special
 * measures have been taken to prevent that. For more flexible and powerful scheduling options, see {@link
 * org.axonframework.deadline.quartz.QuartzDeadlineManager}.
 *
 * @author Milan Savic
 * @author Steven van Beelen
 * @since 3.3
 */
public class SimpleDeadlineManager extends AbstractDeadlineManager {

    private static final Logger logger = LoggerFactory.getLogger(SimpleDeadlineManager.class);
    private static final String THREAD_FACTORY_GROUP_NAME = "deadlineManager";

    private final ScopeAwareProvider scopeAwareProvider;
    private final ScheduledExecutorService scheduledExecutorService;
    private final TransactionManager transactionManager;

    private final Map<DeadlineId, Future<?>> scheduledTasks = new ConcurrentHashMap<>();

    /**
     * Instantiate a Builder to be able to create a {@link SimpleDeadlineManager}.
     * <p>
     * The {@link ScheduledExecutorService} is defaulted to an {@link Executors#newSingleThreadScheduledExecutor()}
     * which contains an {@link AxonThreadFactory}, and the {@link TransactionManager} defaults to a
     * {@link NoTransactionManager}. The {@link ScopeAwareProvider} is a <b>hard requirement</b> and as such should be
     * provided.
     *
     * @return a Builder to be able to create a {@link SimpleDeadlineManager}
     */
    public static Builder builder() {
        return new Builder();
    }

    /**
     * Instantiate a {@link SimpleDeadlineManager} based on the fields contained in the {@link Builder} to handle the
     * process around scheduling and triggering a {@link DeadlineMessage}.
     * <p>
     * Will assert that the {@link ScopeAwareProvider}, {@link ScheduledExecutorService} and {@link TransactionManager}
     * are not {@code null}, and will throw an {@link AxonConfigurationException} if either of them is {@code null}.
     *
     * @param builder the {@link Builder} used to instantiate a {@link SimpleDeadlineManager} instance
     */
    protected SimpleDeadlineManager(Builder builder) {
        builder.validate();
        this.scopeAwareProvider = builder.scopeAwareProvider;
        this.scheduledExecutorService = builder.scheduledExecutorService;
        this.transactionManager = builder.transactionManager;
    }

    @Override
    public String schedule(Instant triggerDateTime,
                           String deadlineName,
                           Object messageOrPayload,
                           ScopeDescriptor deadlineScope) {
<<<<<<< HEAD
        DeadlineMessage<?> deadlineMessage = asDeadlineMessage(deadlineName, messageOrPayload);
        String deadlineMessageId = deadlineMessage.getIdentifier();
        DeadlineId deadlineId = new DeadlineId(deadlineName, deadlineScope, deadlineMessageId);
        Duration triggerDuration = Duration.between(Instant.now(), triggerDateTime);
        runOnPrepareCommitOrNow(() -> {
            DeadlineMessage<?> interceptedDeadlineMessage = processDispatchInterceptors(deadlineMessage);
            DeadlineTask deadlineTask = new DeadlineTask(deadlineId, interceptedDeadlineMessage);
=======
        DeadlineMessage<?> deadlineMessage = asDeadlineMessage(deadlineName, messageOrPayload, triggerDateTime);
        String deadlineId = deadlineMessage.getIdentifier();
        runOnPrepareCommitOrNow(() -> {
            DeadlineMessage<?> interceptedDeadlineMessage = processDispatchInterceptors(deadlineMessage);
            DeadlineTask deadlineTask = new DeadlineTask(deadlineName,
                                                         deadlineScope,
                                                         interceptedDeadlineMessage,
                                                         deadlineId);
            Duration triggerDuration = Duration.between(Instant.now(), triggerDateTime);
>>>>>>> 8b02f9e6
            ScheduledFuture<?> scheduledFuture = scheduledExecutorService.schedule(
                    deadlineTask,
                    triggerDuration.toMillis(),
                    TimeUnit.MILLISECONDS
            );
            scheduledTasks.put(deadlineId, scheduledFuture);
        });

        return deadlineMessageId;
    }

    @Override
    public void cancelSchedule(String deadlineName, String scheduleId) {
        runOnPrepareCommitOrNow(
                () -> scheduledTasks.keySet().stream()
                                    .filter(scheduledTaskId -> scheduledTaskId.getDeadlineName().equals(deadlineName)
                                            && scheduledTaskId.getDeadlineId().equals(scheduleId))
                                    .forEach(this::cancelSchedule)
        );
    }

    @Override
    public void cancelAll(String deadlineName) {
        runOnPrepareCommitOrNow(
                () -> scheduledTasks.keySet().stream()
                                    .filter(scheduledTaskId -> scheduledTaskId.getDeadlineName().equals(deadlineName))
                                    .forEach(this::cancelSchedule)
        );
    }

    @Override
    public void cancelWithinScope(String deadlineName, ScopeDescriptor scope) {
        runOnPrepareCommitOrNow(
                () -> scheduledTasks.keySet().stream()
                                    .filter(scheduledTaskId -> scheduledTaskId.getDeadlineName().equals(deadlineName)
                                            && scheduledTaskId.getDeadlineScope().equals(scope))
                                    .forEach(this::cancelSchedule)
        );
    }

    private void cancelSchedule(DeadlineId deadlineId) {
        Future<?> future = scheduledTasks.remove(deadlineId);
        if (future != null) {
            future.cancel(false);
        }
    }

    private static class DeadlineId {

        private final String deadlineName;
        private final ScopeDescriptor deadlineScope;
        private final String deadlineId;

        private DeadlineId(String deadlineName, ScopeDescriptor deadlineScope, String deadlineId) {
            this.deadlineScope = deadlineScope;
            this.deadlineId = deadlineId;
            this.deadlineName = deadlineName;
        }

        public String getDeadlineName() {
            return deadlineName;
        }

        public ScopeDescriptor getDeadlineScope() {
            return deadlineScope;
        }

        public String getDeadlineId() {
            return deadlineId;
        }

        @Override
        public int hashCode() {
            return Objects.hash(deadlineName, deadlineScope, deadlineId);
        }

        @Override
        public boolean equals(Object obj) {
            if (this == obj) {
                return true;
            }
            if (obj == null || getClass() != obj.getClass()) {
                return false;
            }
            final DeadlineId other = (DeadlineId) obj;
            return Objects.equals(this.deadlineName, other.deadlineName)
                    && Objects.equals(this.deadlineScope, other.deadlineScope)
                    && Objects.equals(this.deadlineId, other.deadlineId);
        }

        @Override
        public String toString() {
            return "DeadlineId{" +
                    "deadlineName='" + deadlineName + '\'' +
                    "deadlineScope=" + deadlineScope + '\'' +
                    ", deadlineId='" + deadlineId + '\'' +
                    '}';
        }
    }

    /**
     * Builder class to instantiate a {@link SimpleDeadlineManager}.
     * <p>
     * The {@link ScheduledExecutorService} is defaulted to an {@link Executors#newSingleThreadScheduledExecutor()}
     * which contains an {@link AxonThreadFactory}, and the {@link TransactionManager} defaults to a
     * {@link NoTransactionManager}. The {@link ScopeAwareProvider} is a <b>hard requirement</b> and as such should be
     * provided.
     */
    public static class Builder {

        private ScopeAwareProvider scopeAwareProvider;
        private ScheduledExecutorService scheduledExecutorService =
                Executors.newSingleThreadScheduledExecutor(new AxonThreadFactory(THREAD_FACTORY_GROUP_NAME));
        private TransactionManager transactionManager = NoTransactionManager.INSTANCE;

        /**
         * Sets the {@link ScopeAwareProvider} which is capable of providing a stream of
         * {@link org.axonframework.messaging.Scope} instances for a given {@link ScopeDescriptor}. Used to return the
         * right Scope to trigger a deadline in.
         *
         * @param scopeAwareProvider a {@link ScopeAwareProvider} used to find the right
         *                           {@link org.axonframework.messaging.Scope} to trigger a deadline in
         * @return the current Builder instance, for fluent interfacing
         */
        public Builder scopeAwareProvider(ScopeAwareProvider scopeAwareProvider) {
            assertNonNull(scopeAwareProvider, "ScopeAwareProvider may not be null");
            this.scopeAwareProvider = scopeAwareProvider;
            return this;
        }

        /**
         * Sets the {@link ScheduledExecutorService} used for scheduling and triggering deadlines. Defaults to a
         * {@link Executors#newSingleThreadScheduledExecutor()}, containing an {@link AxonThreadFactory}.
         *
         * @param scheduledExecutorService a {@link ScheduledExecutorService} used for scheduling and triggering
         *                                 deadlines
         * @return the current Builder instance, for fluent interfacing
         */
        public Builder scheduledExecutorService(ScheduledExecutorService scheduledExecutorService) {
            assertNonNull(scheduledExecutorService, "ScheduledExecutorService may not be null");
            this.scheduledExecutorService = scheduledExecutorService;
            return this;
        }

        /**
         * Sets the {@link TransactionManager} used to build transactions and ties them to deadline. Defaults to a
         * {@link NoTransactionManager}.
         *
         * @param transactionManager a {@link TransactionManager} used to build transactions and ties them to deadline
         * @return the current Builder instance, for fluent interfacing
         */
        public Builder transactionManager(TransactionManager transactionManager) {
            assertNonNull(transactionManager, "TransactionManager may not be null");
            this.transactionManager = transactionManager;
            return this;
        }

        /**
         * Initializes a {@link SimpleDeadlineManager} as specified through this Builder.
         *
         * @return a {@link SimpleDeadlineManager} as specified through this Builder
         */
        public SimpleDeadlineManager build() {
            return new SimpleDeadlineManager(this);
        }

        /**
         * Validates whether the fields contained in this Builder are set accordingly.
         *
         * @throws AxonConfigurationException if one field is asserted to be incorrect according to the Builder's
         *                                    specifications
         */
        protected void validate() throws AxonConfigurationException {
            assertNonNull(scopeAwareProvider, "The ScopeAwareProvider is a hard requirement and should be provided");
        }
    }

    private class DeadlineTask implements Runnable {

        private final DeadlineId deadlineId;
        private final DeadlineMessage<?> deadlineMessage;

        private DeadlineTask(DeadlineId deadlineId,
                             DeadlineMessage<?> deadlineMessage) {
            this.deadlineMessage = deadlineMessage;
            this.deadlineId = deadlineId;
        }

        @Override
        public void run() {
            if (logger.isDebugEnabled()) {
                logger.debug("Triggered deadline");
            }

            try {
                Instant triggerInstant = GenericEventMessage.clock.instant();
                UnitOfWork<DeadlineMessage<?>> unitOfWork = new DefaultUnitOfWork<>(new GenericDeadlineMessage<>(
                        deadlineId.getDeadlineName(),
                        deadlineMessage,
                        () -> triggerInstant));
                unitOfWork.attachTransaction(transactionManager);
                InterceptorChain chain =
                        new DefaultInterceptorChain<>(unitOfWork,
                                                      handlerInterceptors(),
                                                      deadlineMessage -> {
                                                          executeScheduledDeadline(deadlineMessage,
                                                                                   deadlineId.getDeadlineScope());
                                                          return null;
                                                      });
                ResultMessage<?> resultMessage = unitOfWork.executeWithResult(chain::proceed);
                if (resultMessage.isExceptional()) {
                    Throwable e = resultMessage.exceptionResult();
<<<<<<< HEAD
                    throw new DeadlineException(format("An error occurred while triggering the deadline %s %s",
                                                       deadlineId.getDeadlineName(),
                                                       deadlineId.getDeadlineId()), e);
=======
                    logger.error("An error occurred while triggering the deadline [{}] with identifier [{}]",
                                 deadlineName, deadlineId, e);
>>>>>>> 8b02f9e6
                }
            } catch (Exception e) {
                logger.error("An error occurred while triggering the deadline [{}] with identifier [{}]",
                             deadlineName, deadlineId, e);
            } finally {
                scheduledTasks.remove(deadlineId);
            }
        }

        @SuppressWarnings("Duplicates")
        private void executeScheduledDeadline(DeadlineMessage deadlineMessage, ScopeDescriptor deadlineScope) {
            scopeAwareProvider.provideScopeAwareStream(deadlineScope)
                              .filter(scopeAwareComponent -> scopeAwareComponent.canResolve(deadlineScope))
                              .forEach(scopeAwareComponent -> {
                                  try {
                                      scopeAwareComponent.send(deadlineMessage, deadlineScope);
                                  } catch (Exception e) {
                                      String exceptionMessage = format(
                                              "Failed to send a DeadlineMessage for scope [%s]",
                                              deadlineScope.scopeDescription()
                                      );
                                      throw new ExecutionException(exceptionMessage, e);
                                  }
                              });
        }
    }
}<|MERGE_RESOLUTION|>--- conflicted
+++ resolved
@@ -96,25 +96,13 @@
                            String deadlineName,
                            Object messageOrPayload,
                            ScopeDescriptor deadlineScope) {
-<<<<<<< HEAD
         DeadlineMessage<?> deadlineMessage = asDeadlineMessage(deadlineName, messageOrPayload);
         String deadlineMessageId = deadlineMessage.getIdentifier();
         DeadlineId deadlineId = new DeadlineId(deadlineName, deadlineScope, deadlineMessageId);
-        Duration triggerDuration = Duration.between(Instant.now(), triggerDateTime);
         runOnPrepareCommitOrNow(() -> {
             DeadlineMessage<?> interceptedDeadlineMessage = processDispatchInterceptors(deadlineMessage);
             DeadlineTask deadlineTask = new DeadlineTask(deadlineId, interceptedDeadlineMessage);
-=======
-        DeadlineMessage<?> deadlineMessage = asDeadlineMessage(deadlineName, messageOrPayload, triggerDateTime);
-        String deadlineId = deadlineMessage.getIdentifier();
-        runOnPrepareCommitOrNow(() -> {
-            DeadlineMessage<?> interceptedDeadlineMessage = processDispatchInterceptors(deadlineMessage);
-            DeadlineTask deadlineTask = new DeadlineTask(deadlineName,
-                                                         deadlineScope,
-                                                         interceptedDeadlineMessage,
-                                                         deadlineId);
             Duration triggerDuration = Duration.between(Instant.now(), triggerDateTime);
->>>>>>> 8b02f9e6
             ScheduledFuture<?> scheduledFuture = scheduledExecutorService.schedule(
                     deadlineTask,
                     triggerDuration.toMillis(),
@@ -327,14 +315,8 @@
                 ResultMessage<?> resultMessage = unitOfWork.executeWithResult(chain::proceed);
                 if (resultMessage.isExceptional()) {
                     Throwable e = resultMessage.exceptionResult();
-<<<<<<< HEAD
-                    throw new DeadlineException(format("An error occurred while triggering the deadline %s %s",
-                                                       deadlineId.getDeadlineName(),
-                                                       deadlineId.getDeadlineId()), e);
-=======
                     logger.error("An error occurred while triggering the deadline [{}] with identifier [{}]",
-                                 deadlineName, deadlineId, e);
->>>>>>> 8b02f9e6
+                                 deadlineName.getDeadlineName(), deadlineId.getDeadlineId(), e);
                 }
             } catch (Exception e) {
                 logger.error("An error occurred while triggering the deadline [{}] with identifier [{}]",
