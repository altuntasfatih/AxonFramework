/*
 * Copyright (c) 2010-2022. Axon Framework
 *
 * Licensed under the Apache License, Version 2.0 (the "License");
 * you may not use this file except in compliance with the License.
 * You may obtain a copy of the License at
 *
 *    http://www.apache.org/licenses/LICENSE-2.0
 *
 * Unless required by applicable law or agreed to in writing, software
 * distributed under the License is distributed on an "AS IS" BASIS,
 * WITHOUT WARRANTIES OR CONDITIONS OF ANY KIND, either express or implied.
 * See the License for the specific language governing permissions and
 * limitations under the License.
 */

package org.axonframework.queryhandling;

import org.axonframework.messaging.MessageHandler;
import org.axonframework.messaging.responsetypes.ResponseType;

import java.lang.reflect.Type;
import java.util.Objects;
import javax.annotation.Nonnull;

/**
 * Encapsulates the identifying fields of a Query Handler when one is subscribed to the {@link
 * org.axonframework.queryhandling.QueryBus}. As such contains the response type of the query handler and the complete
 * handler itself. The first is typically used by the QueryBus to select the right query handler when a query comes in.
 * The latter is used to perform the actual query.
 *
 * @param <R> the type of response this query subscription contains
 * @author Steven van Beelen
 * @since 3.2
 */
public class QuerySubscription<R> {

    private final Type responseType;
    private final MessageHandler<? super QueryMessage<?, R>> queryHandler;

    /**
     * Instantiate a {@link QuerySubscription} with a specific {@code responseType} and {@code queryHandler}.
     *
     * @param responseType a {@link java.lang.reflect.Type} as the response type of this subscription
     * @param queryHandler the subscribed {@link org.axonframework.messaging.MessageHandler}
     */
<<<<<<< HEAD
    QuerySubscription(@Nonnull Type responseType, @Nonnull MessageHandler<? super QueryMessage<?, R>> queryHandler) {
=======
    public QuerySubscription(Type responseType, MessageHandler<? super QueryMessage<?, R>> queryHandler) {
>>>>>>> 74cec7ff
        this.responseType = responseType;
        this.queryHandler = queryHandler;
    }

    /**
     * Retrieve the response type of this subscription as a {@link java.lang.reflect.Type}.
     *
     * @return the response type as a {@link java.lang.reflect.Type} tied to this subscription
     */
    public Type getResponseType() {
        return responseType;
    }

    /**
     * Check if this {@link QuerySubscription} can handle the given {@code queryResponseType}, by calling the {@link
     * ResponseType#matches(Type)} function on it and providing the set {@code responseType} of this subscription.
     *
     * @param queryResponseType a {@link ResponseType} to match this subscriptions it's {@code responseType} against
     * @return true of the given {@code queryResponseType} its {@link ResponseType#matches(Type)} returns true, false if
     * otherwise
     */
    public boolean canHandle(@Nonnull ResponseType<?> queryResponseType) {
        return queryResponseType.matches(responseType);
    }

    /**
     * Retrieve the query handler of this subscription as a {@link org.axonframework.messaging.MessageHandler}.
     *
     * @return the {@link org.axonframework.messaging.MessageHandler} tied to this subscription
     */
    public MessageHandler<? super QueryMessage<?, R>> getQueryHandler() {
        return queryHandler;
    }

    @Override
    public int hashCode() {
        return Objects.hash(responseType, queryHandler);
    }

    @Override
    public boolean equals(Object obj) {
        if (this == obj) {
            return true;
        }
        if (obj == null || getClass() != obj.getClass()) {
            return false;
        }
        final QuerySubscription<?> other = (QuerySubscription<?>) obj;
        return Objects.equals(this.responseType, other.responseType)
                && Objects.equals(this.queryHandler, other.queryHandler);
    }
}<|MERGE_RESOLUTION|>--- conflicted
+++ resolved
@@ -44,11 +44,7 @@
      * @param responseType a {@link java.lang.reflect.Type} as the response type of this subscription
      * @param queryHandler the subscribed {@link org.axonframework.messaging.MessageHandler}
      */
-<<<<<<< HEAD
-    QuerySubscription(@Nonnull Type responseType, @Nonnull MessageHandler<? super QueryMessage<?, R>> queryHandler) {
-=======
-    public QuerySubscription(Type responseType, MessageHandler<? super QueryMessage<?, R>> queryHandler) {
->>>>>>> 74cec7ff
+    public QuerySubscription(@Nonnull Type responseType, @Nonnull MessageHandler<? super QueryMessage<?, R>> queryHandler) {
         this.responseType = responseType;
         this.queryHandler = queryHandler;
     }
