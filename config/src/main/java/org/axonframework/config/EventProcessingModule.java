--- conflicted
+++ resolved
@@ -811,9 +811,6 @@
                                              .messageMonitor(messageMonitor(PooledStreamingEventProcessor.class, name))
                                              .messageSource(messageSource)
                                              .tokenStore(tokenStore(name))
-<<<<<<< HEAD
-                                             .transactionManager(transactionManager(name));
-=======
                                              .transactionManager(transactionManager(name))
                                              .coordinatorExecutor(processorName -> {
                                                  ScheduledExecutorService coordinatorExecutor =
@@ -827,20 +824,16 @@
                                                  config.onShutdown(workerExecutor::shutdown);
                                                  return workerExecutor;
                                              });
->>>>>>> ee0b6582
         return defaultPooledStreamingProcessorConfiguration.andThen(psepConfigs.getOrDefault(name, noOp()))
                                                            .andThen(processorConfiguration)
                                                            .apply(config, builder)
                                                            .build();
     }
 
-<<<<<<< HEAD
-=======
     private ScheduledExecutorService defaultExecutor(String factoryName) {
         return Executors.newScheduledThreadPool(1, new AxonThreadFactory(factoryName));
     }
 
->>>>>>> ee0b6582
     /**
      * Gets the package name from the class of the given object.
      * <p>
