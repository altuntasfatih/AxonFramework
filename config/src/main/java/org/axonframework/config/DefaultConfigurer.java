--- conflicted
+++ resolved
@@ -229,11 +229,8 @@
                        new Component<>(config, "resourceInjector", this::defaultResourceInjector));
         components.put(DeadlineManager.class, new Component<>(config, "deadlineManager", this::defaultDeadlineManager));
         components.put(EventUpcaster.class, upcasterChain);
-<<<<<<< HEAD
+        components.put(EventGateway.class, new Component<>(config, "eventGateway", this::defaultEventGateway));
         components.put(TagsConfiguration.class, new Component<>(config, "tags", c -> new TagsConfiguration()));
-=======
-        components.put(EventGateway.class, new Component<>(config, "eventGateway", this::defaultEventGateway));
->>>>>>> cae7480e
     }
 
     /**
