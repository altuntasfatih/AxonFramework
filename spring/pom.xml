--- conflicted
+++ resolved
@@ -19,11 +19,7 @@
     <parent>
         <groupId>org.axonframework</groupId>
         <artifactId>axon</artifactId>
-<<<<<<< HEAD
         <version>4.1-SNAPSHOT</version>
-=======
-        <version>4.0.4-SNAPSHOT</version>
->>>>>>> 27aafc32
     </parent>
     <modelVersion>4.0.0</modelVersion>
 
