/*
 * Copyright (c) 2010-2017. Axon Framework
 * Licensed under the Apache License, Version 2.0 (the "License");
 * you may not use this file except in compliance with the License.
 * You may obtain a copy of the License at
 *
 *     http://www.apache.org/licenses/LICENSE-2.0
 *
 * Unless required by applicable law or agreed to in writing, software
 * distributed under the License is distributed on an "AS IS" BASIS,
 * WITHOUT WARRANTIES OR CONDITIONS OF ANY KIND, either express or implied.
 * See the License for the specific language governing permissions and
 * limitations under the License.
 */

package org.axonframework.spring.config;

import org.axonframework.commandhandling.CommandBus;
import org.axonframework.commandhandling.gateway.CommandGateway;
import org.axonframework.commandhandling.gateway.DefaultCommandGateway;
import org.axonframework.commandhandling.model.Repository;
import org.axonframework.config.Configuration;
import org.axonframework.config.Configurer;
import org.axonframework.config.ModuleConfiguration;
import org.axonframework.eventhandling.EventBus;
import org.axonframework.eventhandling.saga.ResourceInjector;
import org.axonframework.messaging.Message;
import org.axonframework.messaging.correlation.CorrelationDataProvider;
import org.axonframework.monitoring.MessageMonitor;
import org.axonframework.serialization.upcasting.event.EventUpcasterChain;
import org.springframework.beans.BeansException;
import org.springframework.beans.factory.InitializingBean;
import org.springframework.context.ApplicationContext;
import org.springframework.context.ApplicationContextAware;
import org.springframework.context.SmartLifecycle;
import org.springframework.context.annotation.Bean;

import java.util.List;
import java.util.function.Supplier;

/**
 * Spring Configuration class that defines a number of conditional beans. It also allows for access to components that
 * are available in the Configuration, but not made available as Spring beans by default.
 */
@org.springframework.context.annotation.Configuration("org.axonframework.spring.config.AxonConfiguration")
public class AxonConfiguration implements Configuration, InitializingBean, ApplicationContextAware, SmartLifecycle {

    private final Configurer configurer;
    private Configuration config;
    private volatile boolean running = false;

    /**
     * Initializes a new {@link AxonConfiguration} that uses the given {@code configurer} to build the configuration.
     *
     * @param configurer configuration builder for the AxonConfiguration
     */
    public AxonConfiguration(Configurer configurer) {
        this.configurer = configurer;
    }

    @NoBeanOfType(CommandBus.class)
    @Bean
    public CommandBus commandBus() {
        return config.commandBus();
    }

    @NoBeanOfType(EventBus.class)
    @Bean
    @Override
    public EventBus eventBus() {
        return config.eventBus();
    }

    @Override
    public ResourceInjector resourceInjector() {
        return config.resourceInjector();
    }

    /**
     * Returns the CommandGateway used to send commands to command handlers.
     *
     * @param commandBus the command bus to be used by the gateway
     * @return the CommandGateway used to send commands to command handlers
     */
    @NoBeanOfType(CommandGateway.class)
    @Bean
    public CommandGateway commandGateway(CommandBus commandBus) {
        return new DefaultCommandGateway(commandBus);
    }

    @Override
    public <T> Repository<T> repository(Class<T> aggregateType) {
        return config.repository(aggregateType);
    }

    @Override
    public <T> T getComponent(Class<T> componentType, Supplier<T> defaultImpl) {
        return config.getComponent(componentType, defaultImpl);
    }

    @Override
    public <M extends Message<?>> MessageMonitor<? super M> messageMonitor(Class<?> componentType, String componentName) {
        return config.messageMonitor(componentType, componentName);
    }

    @Override
    public List<CorrelationDataProvider> correlationDataProviders() {
        return config.correlationDataProviders();
    }

    @Override
<<<<<<< HEAD
    public EventUpcasterChain upcasterChain() {
        return config.upcasterChain();
=======
    public List<ModuleConfiguration> getModules() {
        return config.getModules();
>>>>>>> fabc2aea
    }

    @Override
    public void onStart(Runnable startHandler) {
        config.onStart(startHandler);
    }

    @Override
    public void onShutdown(Runnable shutdownHandler) {
        config.onShutdown(shutdownHandler);
    }

    @Override
    public void start() {
        config.start();
        this.running = true;
    }

    @Override
    public void shutdown() {
        config.shutdown();
    }

    @Override
    public void stop() {
        shutdown();
        this.running = false;
    }

    @Override
    public boolean isRunning() {
        return running;
    }


    @Override
    public boolean isAutoStartup() {
        return true;
    }

    @Override
    public void stop(Runnable callback) {
        stop();
        callback.run();
    }

    @Override
    public int getPhase() {
        return 0;
    }

    @Override
    public void afterPropertiesSet() throws Exception {
        config = configurer.buildConfiguration();
    }

    @Override
    public void setApplicationContext(ApplicationContext applicationContext) throws BeansException {
        configurer.registerComponent(ApplicationContext.class, c -> applicationContext);
    }
}
<|MERGE_RESOLUTION|>--- conflicted
+++ resolved
@@ -109,13 +109,13 @@
     }
 
     @Override
-<<<<<<< HEAD
     public EventUpcasterChain upcasterChain() {
         return config.upcasterChain();
-=======
+    }
+
+    @Override
     public List<ModuleConfiguration> getModules() {
         return config.getModules();
->>>>>>> fabc2aea
     }
 
     @Override
