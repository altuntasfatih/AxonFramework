/*
 * Copyright (c) 2010-2017. Axon Framework
 *
 * Licensed under the Apache License, Version 2.0 (the "License");
 * you may not use this file except in compliance with the License.
 * You may obtain a copy of the License at
 *
 *     http://www.apache.org/licenses/LICENSE-2.0
 *
 * Unless required by applicable law or agreed to in writing, software
 * distributed under the License is distributed on an "AS IS" BASIS,
 * WITHOUT WARRANTIES OR CONDITIONS OF ANY KIND, either express or implied.
 * See the License for the specific language governing permissions and
 * limitations under the License.
 */

package org.axonframework.test.aggregate;

import org.axonframework.commandhandling.model.Aggregate;
import org.axonframework.commandhandling.model.AggregateLifecycle;
import org.axonframework.commandhandling.model.ApplyMore;
import org.axonframework.eventhandling.EventMessage;
import org.axonframework.eventhandling.GenericEventMessage;
import org.axonframework.messaging.MetaData;

import java.util.List;
import java.util.concurrent.Callable;
import java.util.concurrent.CopyOnWriteArrayList;
import java.util.function.Supplier;
import java.util.stream.Collectors;

/**
 * Stub implementation of an AggregateLifecycle that registers all applied events for verification later. This
 * lifecycle instance can be activated (see {@link #activate()}) and deactivated (see {@link #close()}) at will. Events
 * applied while it is active are stored and can be retrieved using {@link #getAppliedEvents()} or
 * {@link #getAppliedEventPayloads()}.
 * <p>
 * When using with JUnit, consider using the {@link StubAggregateLifecycleRule} with {@link org.junit.Rule &#064;Rule} instead,
 * as it is easier and safer to use.
 */
public class StubAggregateLifecycle extends AggregateLifecycle {

    private Runnable registration;
    private List<EventMessage<?>> appliedMessages = new CopyOnWriteArrayList<>();
    private boolean deleted;

    /**
     * Activates this lifecycle instance. Any invocations to static AggregateLifecycle methods will use this instance
     * until {@link #close()} is called.
     */
    public void activate() {
        this.registration = registerAsCurrent();
    }

    /**
     * Closes this lifecycle instance, restoring to the situation prior to this lifecycle being started. If any
     * lifecycle instance was active before this one started, it will be reactivated.
     */
    public void close() {
        if (registration != null) {
            registration.run();
        }
        registration = null;
    }

    @Override
    protected boolean getIsLive() {
        return true;
    }

    @Override
<<<<<<< HEAD
    protected <T> Aggregate<T> doCreateNew(Class<T> aggregateType, Callable<T> factoryMethod) throws Exception {
        return null;
=======
    protected Long version() {
        return 0L;
>>>>>>> 94797f0d
    }

    @Override
    protected void doMarkDeleted() {
        this.deleted = true;
    }

    @Override
    protected <T> ApplyMore doApply(T payload, MetaData metaData) {
        appliedMessages.add(new GenericEventMessage<>(payload, metaData));

        return new ApplyMore() {
            @Override
            public ApplyMore andThenApply(Supplier<?> payloadOrMessageSupplier) {
                appliedMessages.add(GenericEventMessage.asEventMessage(payloadOrMessageSupplier.get()));
                return this;
            }

            @Override
            public ApplyMore andThen(Runnable runnable) {
                runnable.run();
                return this;
            }
        };
    }

    /**
     * Returns the list of applied Events for this lifecycle instance.
     * <p>
     * Note that this list is not reset when activating or deactivating the lifecycle.
     *
     * @return the list of messages applied while this lifecycle instance was active
     */
    public List<EventMessage<?>> getAppliedEvents() {
        return appliedMessages;
    }

    /**
     * Returns the payloads of the Events applied while this lifecycle instance was active. This is usually the
     * parameter passed to the {@link AggregateLifecycle#apply(Object)} method.
     *
     * @return the payloads of the applied events.
     */
    public List<Object> getAppliedEventPayloads() {
        return appliedMessages.stream().map(EventMessage::getPayload).collect(Collectors.toList());
    }

    /**
     * Indicates whether an Aggregate has invoked "markDeleted" while this lifecycle was active.
     *
     * @return {@code true} if {@link #markDeleted()} was invoked, otherwise {@code false}
     */
    public boolean isMarkedDeleted() {
        return deleted;
    }
}<|MERGE_RESOLUTION|>--- conflicted
+++ resolved
@@ -69,13 +69,13 @@
     }
 
     @Override
-<<<<<<< HEAD
     protected <T> Aggregate<T> doCreateNew(Class<T> aggregateType, Callable<T> factoryMethod) throws Exception {
         return null;
-=======
+    }
+
+    @Override
     protected Long version() {
         return 0L;
->>>>>>> 94797f0d
     }
 
     @Override
