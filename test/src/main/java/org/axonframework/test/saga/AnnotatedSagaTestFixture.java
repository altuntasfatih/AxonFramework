--- conflicted
+++ resolved
@@ -59,20 +59,12 @@
 
     private final StubEventScheduler eventScheduler;
     private final AnnotatedSagaManager sagaManager;
-<<<<<<< HEAD
     private final List<Object> registeredResources = new LinkedList<>();
-    private final RecordingCommandBus commandBus;
-    private Map<Object, AggregateEventPublisherImpl> aggregatePublishers =
-            new HashMap<>();
-    private FixtureExecutionResultImpl fixtureExecutionResult;
-=======
-    private final List<Object> registeredResources = new LinkedList<Object>();
-
-    private final Map<Object, AggregateEventPublisherImpl> aggregatePublishers = new HashMap<Object, AggregateEventPublisherImpl>();
+
+    private final Map<Object, AggregateEventPublisherImpl> aggregatePublishers = new HashMap<>();
     private final FixtureExecutionResultImpl fixtureExecutionResult;
     private final RecordingCommandBus commandBus;
     private final MutableFieldFilter fieldFilters = new MutableFieldFilter();
->>>>>>> 15b85280
 
     /**
      * Creates an instance of the AnnotatedSagaTestFixture to test sagas of the given <code>sagaType</code>.
@@ -97,18 +89,14 @@
         fixtureExecutionResult = new FixtureExecutionResultImpl(sagaRepository, eventScheduler, eventBus, commandBus,
                                                                 sagaType, fieldFilters);
         FixtureResourceParameterResolverFactory.clear();
-        for (Object resource : registeredResources) {
-            FixtureResourceParameterResolverFactory.registerResource(resource);
-        }
+        registeredResources.forEach(FixtureResourceParameterResolverFactory::registerResource);
     }
 
     @Override
     public FixtureExecutionResult whenTimeElapses(Duration elapsedTime) {
         try {
             fixtureExecutionResult.startRecording();
-            for (EventMessage event : eventScheduler.advanceTime(elapsedTime)) {
-                sagaManager.handle(event);
-            }
+            eventScheduler.advanceTime(elapsedTime).forEach(sagaManager::handle);
         } finally {
             FixtureResourceParameterResolverFactory.clear();
         }
@@ -119,9 +107,7 @@
     public FixtureExecutionResult whenTimeAdvancesTo(DateTime newDateTime) {
         try {
             fixtureExecutionResult.startRecording();
-            for (EventMessage event : eventScheduler.advanceTime(newDateTime)) {
-                sagaManager.handle(event);
-            }
+            eventScheduler.advanceTime(newDateTime).forEach(sagaManager::handle);
         } finally {
             FixtureResourceParameterResolverFactory.clear();
         }
@@ -163,17 +149,13 @@
 
     @Override
     public ContinuedGivenState andThenTimeElapses(final Duration elapsedTime) {
-        for (EventMessage event : eventScheduler.advanceTime(elapsedTime)) {
-            sagaManager.handle(event);
-        }
+        eventScheduler.advanceTime(elapsedTime).forEach(sagaManager::handle);
         return this;
     }
 
     @Override
     public ContinuedGivenState andThenTimeAdvancesTo(final DateTime newDateTime) {
-        for (EventMessage event : eventScheduler.advanceTime(newDateTime)) {
-            sagaManager.handle(event);
-        }
+        eventScheduler.advanceTime(newDateTime).forEach(sagaManager::handle);
         return this;
     }
 
@@ -220,9 +202,6 @@
         return gateway;
     }
 
-<<<<<<< HEAD
-    private AggregateEventPublisherImpl getPublisherFor(String aggregateIdentifier) {
-=======
     @Override
     public FixtureConfiguration registerFieldFilter(FieldFilter fieldFilter) {
         this.fieldFilters.add(fieldFilter);
@@ -234,8 +213,7 @@
         return registerFieldFilter(new IgnoreField(declaringClass, fieldName));
     }
 
-    private AggregateEventPublisherImpl getPublisherFor(Object aggregateIdentifier) {
->>>>>>> 15b85280
+    private AggregateEventPublisherImpl getPublisherFor(String aggregateIdentifier) {
         if (!aggregatePublishers.containsKey(aggregateIdentifier)) {
             aggregatePublishers.put(aggregateIdentifier, new AggregateEventPublisherImpl(aggregateIdentifier));
         }
@@ -303,7 +281,6 @@
         }
     }
 
-<<<<<<< HEAD
     private class AggregateEventPublisherImpl implements GivenAggregateEventPublisher, WhenAggregateEventPublisher {
 
         private final String aggregateIdentifier;
@@ -351,10 +328,12 @@
             } finally {
                 DateTimeUtils.setCurrentMillisSystem();
             }
-=======
+        }
+    }
+
     private class MutableFieldFilter implements FieldFilter {
 
-        private final List<FieldFilter> filters = new ArrayList<FieldFilter>();
+        private final List<FieldFilter> filters = new ArrayList<>();
 
         @Override
         public boolean accept(Field field) {
@@ -368,7 +347,6 @@
 
         public void add(FieldFilter fieldFilter) {
             filters.add(fieldFilter);
->>>>>>> 15b85280
         }
     }
 }