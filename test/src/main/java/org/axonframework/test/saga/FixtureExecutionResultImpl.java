--- conflicted
+++ resolved
@@ -117,13 +117,8 @@
     }
 
     @Override
-<<<<<<< HEAD
-    public FixtureExecutionResult expectScheduledEvent(DateTime scheduledTime, Object applicationEvent) {
+    public FixtureExecutionResult expectScheduledEvent(ZonedDateTime scheduledTime, Object applicationEvent) {
         return expectScheduledEventMatching(scheduledTime, messageWithPayload(equalTo(applicationEvent, fieldFilter)));
-=======
-    public FixtureExecutionResult expectScheduledEvent(ZonedDateTime scheduledTime, Object applicationEvent) {
-        return expectScheduledEventMatching(scheduledTime, messageWithPayload(equalTo(applicationEvent)));
->>>>>>> b7a3f147
     }
 
     @Override
