--- conflicted
+++ resolved
@@ -132,13 +132,9 @@
         <mockito.version>2.15.0</mockito.version>
         <powermock.version>1.7.3</powermock.version>
         <projectreactor.version>3.1.7.RELEASE</projectreactor.version>
-<<<<<<< HEAD
         <micrometer.version>1.0.4</micrometer.version>
         <dropwizard.metrics.version>3.1.2</dropwizard.metrics.version>
-        <jackson.version>2.9.7</jackson.version>
-=======
         <jackson.version>2.9.8</jackson.version>
->>>>>>> 1d55f59f
         <grpc.version>1.13.1</grpc.version>
         <netty.tcnative.version>2.0.8.Final</netty.tcnative.version>
         <axonserver.api.version>4.0</axonserver.api.version>
